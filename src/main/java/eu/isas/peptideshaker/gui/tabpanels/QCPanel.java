--- conflicted
+++ resolved
@@ -1,2593 +1,2521 @@
-package eu.isas.peptideshaker.gui.tabpanels;
-
-import com.compomics.util.Util;
-import com.compomics.util.experiment.biology.Enzyme;
-import com.compomics.util.experiment.biology.PTM;
-import com.compomics.util.experiment.biology.PTMFactory;
-import com.compomics.util.experiment.biology.Peptide;
-import com.compomics.util.experiment.biology.Protein;
-import com.compomics.util.experiment.identification.Identification;
-import com.compomics.util.experiment.identification.protein_sequences.SequenceFactory;
-import com.compomics.util.experiment.identification.matches.PeptideMatch;
-import com.compomics.util.experiment.identification.matches.ProteinMatch;
-import com.compomics.util.experiment.identification.matches.SpectrumMatch;
-import com.compomics.util.experiment.identification.matches_iterators.PeptideMatchesIterator;
-import com.compomics.util.experiment.identification.matches_iterators.ProteinMatchesIterator;
-import com.compomics.util.experiment.identification.matches_iterators.PsmIterator;
-import com.compomics.util.experiment.massspectrometry.Precursor;
-import com.compomics.util.experiment.massspectrometry.SpectrumFactory;
-import com.compomics.util.experiment.personalization.UrParameter;
-import com.compomics.util.gui.error_handlers.HelpDialog;
-import com.compomics.util.gui.waiting.waitinghandlers.ProgressDialogX;
-import com.compomics.util.gui.export.graphics.ExportGraphicsDialog;
-import com.compomics.util.experiment.identification.filtering.PeptideAssumptionFilter;
-import com.compomics.util.experiment.identification.identification_parameters.PtmSettings;
-import com.compomics.util.experiment.identification.identification_parameters.SearchParameters;
-import com.compomics.util.experiment.identification.matches.ModificationMatch;
-import com.compomics.util.preferences.DigestionPreferences;
-import com.compomics.util.preferences.IdentificationParameters;
-import com.compomics.util.preferences.SequenceMatchingPreferences;
-import eu.isas.peptideshaker.gui.PeptideShakerGUI;
-import eu.isas.peptideshaker.scoring.PSMaps;
-import eu.isas.peptideshaker.parameters.PSParameter;
-import eu.isas.peptideshaker.preferences.SpectrumCountingPreferences.SpectralCountingMethod;
-import eu.isas.peptideshaker.scoring.MatchValidationLevel;
-import eu.isas.peptideshaker.utils.IdentificationFeaturesGenerator;
-import java.awt.Color;
-import java.awt.ComponentOrientation;
-import java.awt.Toolkit;
-import java.io.IOException;
-import java.sql.SQLException;
-import java.util.ArrayList;
-import java.util.HashMap;
-import javax.swing.SwingUtilities;
-import org.jfree.chart.ChartFactory;
-import org.jfree.chart.ChartPanel;
-import org.jfree.chart.JFreeChart;
-import org.jfree.chart.axis.CategoryLabelPositions;
-import org.jfree.chart.labels.StandardCategoryToolTipGenerator;
-import org.jfree.chart.plot.PlotOrientation;
-import org.jfree.chart.renderer.category.StackedBarRenderer;
-import org.jfree.data.category.DefaultCategoryDataset;
-
-/**
- * This panel will display QC statistics for the current project.
- *
- * @author Marc Vaudel
- * @author Harald Barsnes
- */
-public class QCPanel extends javax.swing.JPanel {
-
-    /**
-     * The main PeptideShaker GUI.
-     */
-    private PeptideShakerGUI peptideShakerGUI;
-    /**
-     * color for the plots (validated targets, validated decoy, non validated
-     * target, non validated decoy).
-     */
-    private Color[] histogramColors;
-    /**
-     * The sequence factory.
-     */
-    private SequenceFactory sequenceFactory = SequenceFactory.getInstance();
-    /**
-     * A simple progress dialog.
-     */
-    private static ProgressDialogX progressDialog;
-    /**
-     * Values of the validated target hits.
-     */
-    public ArrayList<Double> validatedValues;
-    /**
-     * Values of the doubtful validated target hits.
-     */
-    public ArrayList<Double> validatedDoubtfulValues;
-    /**
-     * Values of the non validated target hits.
-     */
-    public ArrayList<Double> nonValidatedValues;
-    /**
-     * Values of the validated decoy hits.
-     */
-    public ArrayList<Double> validatedDecoyValues;
-    /**
-     * Values of the non validated decoy hits.
-     */
-    public ArrayList<Double> nonValidatedDecoyValues;
-    /**
-     * The current maximum value to be plotted.
-     */
-    private double maxValue = Double.MAX_VALUE;
-
-    /**
-     * The list of supported plot types.
-     */
-    private enum PlotType {
-
-        Protein_Validated_Peptides, Protein_MS2_QuantScores, Protein_Sequence_Coverage, Protein_Sequence_Length,
-        Peptide_Validated_PSMs, Peptide_Missed_Cleavages, Peptide_Length, Peptide_Modifications, Peptide_Modification_Efficiency, Peptide_Modification_Specificity,
-        PSM_Precursor_Mass_Error, PSM_Precursor_Charge, None
-    }
-    /**
-     * The currently shown protein plot type.
-     */
-    private PlotType currentProteinPlotType = PlotType.None;
-    /**
-     * The currently shown peptide plot type.
-     */
-    private PlotType currentPeptidePlotType = PlotType.None;
-    /**
-     * The currently shown PSM plot type.
-     */
-    private PlotType currentPsmPlotType = PlotType.None;
-
-    /**
-     * Creates a new QCPanel.
-     *
-     * @param parent the PeptideShakerGUI parent
-     */
-    public QCPanel(PeptideShakerGUI parent) {
-        this.peptideShakerGUI = parent;
-        initComponents();
-
-        // set the histogram colors
-        histogramColors = new Color[5];
-        histogramColors[0] = peptideShakerGUI.getSparklineColor(); // Confident True Positives
-        histogramColors[1] = peptideShakerGUI.getUtilitiesUserPreferences().getSparklineColorDoubtful(); // Doubtful True Positives
-        histogramColors[2] = peptideShakerGUI.getUtilitiesUserPreferences().getSparklineColorFalsePositives(); // False Positives
-        histogramColors[3] = peptideShakerGUI.getUtilitiesUserPreferences().getSparklineColorPossible(); // False Negatives
-        histogramColors[4] = Color.lightGray; // True Negatives
-
-        // make the tabs in the spectrum tabbed pane go from right to left
-        tabbedPane.setComponentOrientation(ComponentOrientation.RIGHT_TO_LEFT);
-    }
-
-    /**
-     * This method is called from within the constructor to initialize the form.
-     * WARNING: Do NOT modify this code. The content of this method is always
-     * regenerated by the Form Editor.
-     */
-    @SuppressWarnings("unchecked")
-    // <editor-fold defaultstate="collapsed" desc="Generated Code">//GEN-BEGIN:initComponents
-    private void initComponents() {
-
-        proteinButtonGroup = new javax.swing.ButtonGroup();
-        peptideButtonGroup = new javax.swing.ButtonGroup();
-        psmButtonGroup = new javax.swing.ButtonGroup();
-        qcPanel = new javax.swing.JPanel();
-        tabbedPane = new javax.swing.JTabbedPane();
-        psmPanel = new javax.swing.JPanel();
-        psmPlotTypePanel = new javax.swing.JPanel();
-        psmPrecursorMassErrorJRadioButton = new javax.swing.JRadioButton();
-        psmPrecursorChargeJRadioButton = new javax.swing.JRadioButton();
-        psmPlotLayeredPane = new javax.swing.JLayeredPane();
-        psmQCPlotPanel = new javax.swing.JPanel();
-        psmPlotHelpJButton = new javax.swing.JButton();
-        exportPsmPlotJButton = new javax.swing.JButton();
-        peptidePanel = new javax.swing.JPanel();
-        peptidesPlotTypePanel = new javax.swing.JPanel();
-        peptideValidatedPsmsJRadioButton = new javax.swing.JRadioButton();
-        peptideMissedCleavagesJRadioButton = new javax.swing.JRadioButton();
-        peptideLengthJRadioButton = new javax.swing.JRadioButton();
-        peptideModificationEfficiencyJRadioButton = new javax.swing.JRadioButton();
-        peptideModificationsJRadioButton = new javax.swing.JRadioButton();
-        peptideModificationSpecificityJRadioButton = new javax.swing.JRadioButton();
-        peptidesPlotLayeredPane = new javax.swing.JLayeredPane();
-        peptideQCPlotPanel = new javax.swing.JPanel();
-        peptidesPlotHelpJButton = new javax.swing.JButton();
-        exportPeptidesPlotJButton = new javax.swing.JButton();
-        proteinPanel = new javax.swing.JPanel();
-        proteinsPlotLayeredPane = new javax.swing.JLayeredPane();
-        proteinQCPlotPanel = new javax.swing.JPanel();
-        proteinsPlotHelpJButton = new javax.swing.JButton();
-        exportProteinsPlotJButton = new javax.swing.JButton();
-        proteinPlotTypePanel = new javax.swing.JPanel();
-        proteinSpectrumCountingScoreJRadioButton = new javax.swing.JRadioButton();
-        proteinNumberValidatedPeptidesJRadioButton = new javax.swing.JRadioButton();
-        proteinSequenceCoverageJRadioButton = new javax.swing.JRadioButton();
-        proteinSequenceLengthJRadioButton = new javax.swing.JRadioButton();
-
-        setBackground(new java.awt.Color(255, 255, 255));
-
-        qcPanel.setBorder(javax.swing.BorderFactory.createTitledBorder("Quality Control Plots"));
-        qcPanel.setOpaque(false);
-
-        tabbedPane.setTabPlacement(javax.swing.JTabbedPane.BOTTOM);
-        tabbedPane.addChangeListener(new javax.swing.event.ChangeListener() {
-            public void stateChanged(javax.swing.event.ChangeEvent evt) {
-                tabbedPaneStateChanged(evt);
-            }
-        });
-
-        psmPanel.setBackground(new java.awt.Color(255, 255, 255));
-
-        psmPlotTypePanel.setBorder(javax.swing.BorderFactory.createTitledBorder("Plot Type"));
-        psmPlotTypePanel.setOpaque(false);
-
-        psmButtonGroup.add(psmPrecursorMassErrorJRadioButton);
-        psmPrecursorMassErrorJRadioButton.setSelected(true);
-        psmPrecursorMassErrorJRadioButton.setText("Precursor m/z Error");
-        psmPrecursorMassErrorJRadioButton.setIconTextGap(10);
-        psmPrecursorMassErrorJRadioButton.setOpaque(false);
-        psmPrecursorMassErrorJRadioButton.addActionListener(new java.awt.event.ActionListener() {
-            public void actionPerformed(java.awt.event.ActionEvent evt) {
-                psmPrecursorMassErrorJRadioButtonActionPerformed(evt);
-            }
-        });
-
-        psmButtonGroup.add(psmPrecursorChargeJRadioButton);
-        psmPrecursorChargeJRadioButton.setText("Precursor Charge");
-        psmPrecursorChargeJRadioButton.setIconTextGap(10);
-        psmPrecursorChargeJRadioButton.setOpaque(false);
-        psmPrecursorChargeJRadioButton.addActionListener(new java.awt.event.ActionListener() {
-            public void actionPerformed(java.awt.event.ActionEvent evt) {
-                psmPrecursorChargeJRadioButtonActionPerformed(evt);
-            }
-        });
-
-        javax.swing.GroupLayout psmPlotTypePanelLayout = new javax.swing.GroupLayout(psmPlotTypePanel);
-        psmPlotTypePanel.setLayout(psmPlotTypePanelLayout);
-        psmPlotTypePanelLayout.setHorizontalGroup(
-            psmPlotTypePanelLayout.createParallelGroup(javax.swing.GroupLayout.Alignment.LEADING)
-            .addGroup(psmPlotTypePanelLayout.createSequentialGroup()
-                .addContainerGap()
-                .addComponent(psmPrecursorMassErrorJRadioButton)
-                .addGap(18, 18, 18)
-                .addComponent(psmPrecursorChargeJRadioButton)
-                .addContainerGap(729, Short.MAX_VALUE))
-        );
-        psmPlotTypePanelLayout.setVerticalGroup(
-            psmPlotTypePanelLayout.createParallelGroup(javax.swing.GroupLayout.Alignment.LEADING)
-            .addGroup(javax.swing.GroupLayout.Alignment.TRAILING, psmPlotTypePanelLayout.createSequentialGroup()
-                .addContainerGap(13, Short.MAX_VALUE)
-                .addGroup(psmPlotTypePanelLayout.createParallelGroup(javax.swing.GroupLayout.Alignment.BASELINE)
-                    .addComponent(psmPrecursorMassErrorJRadioButton)
-                    .addComponent(psmPrecursorChargeJRadioButton))
-                .addContainerGap())
-        );
-
-        psmPlotLayeredPane.addComponentListener(new java.awt.event.ComponentAdapter() {
-            public void componentResized(java.awt.event.ComponentEvent evt) {
-                psmPlotLayeredPaneComponentResized(evt);
-            }
-        });
-
-        psmQCPlotPanel.setOpaque(false);
-        psmQCPlotPanel.setLayout(new javax.swing.BoxLayout(psmQCPlotPanel, javax.swing.BoxLayout.LINE_AXIS));
-        psmPlotLayeredPane.add(psmQCPlotPanel);
-        psmQCPlotPanel.setBounds(0, 0, 650, 420);
-
-        psmPlotHelpJButton.setIcon(new javax.swing.ImageIcon(getClass().getResource("/icons/help_no_frame_grey.png"))); // NOI18N
-        psmPlotHelpJButton.setToolTipText("Help");
-        psmPlotHelpJButton.setBorder(null);
-        psmPlotHelpJButton.setBorderPainted(false);
-        psmPlotHelpJButton.setContentAreaFilled(false);
-        psmPlotHelpJButton.setRolloverIcon(new javax.swing.ImageIcon(getClass().getResource("/icons/help_no_frame.png"))); // NOI18N
-        psmPlotHelpJButton.addMouseListener(new java.awt.event.MouseAdapter() {
-            public void mouseEntered(java.awt.event.MouseEvent evt) {
-                psmPlotHelpJButtonMouseEntered(evt);
-            }
-            public void mouseExited(java.awt.event.MouseEvent evt) {
-                psmPlotHelpJButtonMouseExited(evt);
-            }
-        });
-        psmPlotHelpJButton.addActionListener(new java.awt.event.ActionListener() {
-            public void actionPerformed(java.awt.event.ActionEvent evt) {
-                psmPlotHelpJButtonActionPerformed(evt);
-            }
-        });
-        psmPlotLayeredPane.add(psmPlotHelpJButton);
-        psmPlotHelpJButton.setBounds(640, 0, 10, 25);
-        psmPlotLayeredPane.setLayer(psmPlotHelpJButton, javax.swing.JLayeredPane.POPUP_LAYER);
-
-        exportPsmPlotJButton.setIcon(new javax.swing.ImageIcon(getClass().getResource("/icons/export_no_frame_grey.png"))); // NOI18N
-        exportPsmPlotJButton.setToolTipText("Export");
-        exportPsmPlotJButton.setBorder(null);
-        exportPsmPlotJButton.setBorderPainted(false);
-        exportPsmPlotJButton.setContentAreaFilled(false);
-        exportPsmPlotJButton.setDisabledIcon(new javax.swing.ImageIcon(getClass().getResource("/icons/export_no_frame_grey.png"))); // NOI18N
-        exportPsmPlotJButton.setEnabled(false);
-        exportPsmPlotJButton.setRolloverIcon(new javax.swing.ImageIcon(getClass().getResource("/icons/export_no_frame.png"))); // NOI18N
-        exportPsmPlotJButton.addMouseListener(new java.awt.event.MouseAdapter() {
-            public void mouseEntered(java.awt.event.MouseEvent evt) {
-                exportPsmPlotJButtonMouseEntered(evt);
-            }
-            public void mouseExited(java.awt.event.MouseEvent evt) {
-                exportPsmPlotJButtonMouseExited(evt);
-            }
-        });
-        exportPsmPlotJButton.addActionListener(new java.awt.event.ActionListener() {
-            public void actionPerformed(java.awt.event.ActionEvent evt) {
-                exportPsmPlotJButtonActionPerformed(evt);
-            }
-        });
-        psmPlotLayeredPane.add(exportPsmPlotJButton);
-        exportPsmPlotJButton.setBounds(630, 0, 10, 25);
-        psmPlotLayeredPane.setLayer(exportPsmPlotJButton, javax.swing.JLayeredPane.POPUP_LAYER);
-
-        javax.swing.GroupLayout psmPanelLayout = new javax.swing.GroupLayout(psmPanel);
-        psmPanel.setLayout(psmPanelLayout);
-        psmPanelLayout.setHorizontalGroup(
-            psmPanelLayout.createParallelGroup(javax.swing.GroupLayout.Alignment.LEADING)
-            .addGroup(psmPanelLayout.createSequentialGroup()
-                .addContainerGap()
-                .addComponent(psmPlotTypePanel, javax.swing.GroupLayout.DEFAULT_SIZE, javax.swing.GroupLayout.DEFAULT_SIZE, Short.MAX_VALUE)
-                .addContainerGap())
-            .addGroup(psmPanelLayout.createParallelGroup(javax.swing.GroupLayout.Alignment.LEADING)
-                .addGroup(psmPanelLayout.createSequentialGroup()
-                    .addContainerGap()
-                    .addComponent(psmPlotLayeredPane, javax.swing.GroupLayout.DEFAULT_SIZE, 1005, Short.MAX_VALUE)
-                    .addContainerGap()))
-        );
-        psmPanelLayout.setVerticalGroup(
-            psmPanelLayout.createParallelGroup(javax.swing.GroupLayout.Alignment.LEADING)
-            .addGroup(javax.swing.GroupLayout.Alignment.TRAILING, psmPanelLayout.createSequentialGroup()
-                .addContainerGap(452, Short.MAX_VALUE)
-                .addComponent(psmPlotTypePanel, javax.swing.GroupLayout.PREFERRED_SIZE, javax.swing.GroupLayout.DEFAULT_SIZE, javax.swing.GroupLayout.PREFERRED_SIZE)
-                .addContainerGap())
-            .addGroup(psmPanelLayout.createParallelGroup(javax.swing.GroupLayout.Alignment.LEADING)
-                .addGroup(psmPanelLayout.createSequentialGroup()
-                    .addContainerGap()
-                    .addComponent(psmPlotLayeredPane, javax.swing.GroupLayout.DEFAULT_SIZE, 431, Short.MAX_VALUE)
-                    .addGap(93, 93, 93)))
-        );
-
-        tabbedPane.addTab("PSMs", psmPanel);
-
-        peptidePanel.setBackground(new java.awt.Color(255, 255, 255));
-
-        peptidesPlotTypePanel.setBorder(javax.swing.BorderFactory.createTitledBorder("Plot Type"));
-        peptidesPlotTypePanel.setOpaque(false);
-
-        peptideButtonGroup.add(peptideValidatedPsmsJRadioButton);
-        peptideValidatedPsmsJRadioButton.setSelected(true);
-        peptideValidatedPsmsJRadioButton.setText("# Validated PSMs");
-        peptideValidatedPsmsJRadioButton.setIconTextGap(10);
-        peptideValidatedPsmsJRadioButton.setOpaque(false);
-        peptideValidatedPsmsJRadioButton.addActionListener(new java.awt.event.ActionListener() {
-            public void actionPerformed(java.awt.event.ActionEvent evt) {
-                peptideValidatedPsmsJRadioButtonActionPerformed(evt);
-            }
-        });
-
-        peptideButtonGroup.add(peptideMissedCleavagesJRadioButton);
-        peptideMissedCleavagesJRadioButton.setText("Missed Cleavages");
-        peptideMissedCleavagesJRadioButton.setIconTextGap(10);
-        peptideMissedCleavagesJRadioButton.setOpaque(false);
-        peptideMissedCleavagesJRadioButton.addActionListener(new java.awt.event.ActionListener() {
-            public void actionPerformed(java.awt.event.ActionEvent evt) {
-                peptideMissedCleavagesJRadioButtonActionPerformed(evt);
-            }
-        });
-
-        peptideButtonGroup.add(peptideLengthJRadioButton);
-        peptideLengthJRadioButton.setText("Peptide Length");
-        peptideLengthJRadioButton.setIconTextGap(10);
-        peptideLengthJRadioButton.setOpaque(false);
-        peptideLengthJRadioButton.addActionListener(new java.awt.event.ActionListener() {
-            public void actionPerformed(java.awt.event.ActionEvent evt) {
-                peptideLengthJRadioButtonActionPerformed(evt);
-            }
-        });
-
-        peptideButtonGroup.add(peptideModificationEfficiencyJRadioButton);
-        peptideModificationEfficiencyJRadioButton.setText("Modification Efficiency");
-        peptideModificationEfficiencyJRadioButton.setIconTextGap(10);
-        peptideModificationEfficiencyJRadioButton.setOpaque(false);
-        peptideModificationEfficiencyJRadioButton.addActionListener(new java.awt.event.ActionListener() {
-            public void actionPerformed(java.awt.event.ActionEvent evt) {
-                peptideModificationEfficiencyJRadioButtonActionPerformed(evt);
-            }
-        });
-
-        peptideButtonGroup.add(peptideModificationsJRadioButton);
-        peptideModificationsJRadioButton.setText("# Modifications");
-        peptideModificationsJRadioButton.setIconTextGap(10);
-        peptideModificationsJRadioButton.setOpaque(false);
-        peptideModificationsJRadioButton.addActionListener(new java.awt.event.ActionListener() {
-            public void actionPerformed(java.awt.event.ActionEvent evt) {
-                peptideModificationsJRadioButtonActionPerformed(evt);
-            }
-        });
-
-        peptideButtonGroup.add(peptideModificationSpecificityJRadioButton);
-        peptideModificationSpecificityJRadioButton.setText("Modification Specificity");
-        peptideModificationSpecificityJRadioButton.setIconTextGap(10);
-        peptideModificationSpecificityJRadioButton.setOpaque(false);
-        peptideModificationSpecificityJRadioButton.addActionListener(new java.awt.event.ActionListener() {
-            public void actionPerformed(java.awt.event.ActionEvent evt) {
-                peptideModificationSpecificityJRadioButtonActionPerformed(evt);
-            }
-        });
-
-        javax.swing.GroupLayout peptidesPlotTypePanelLayout = new javax.swing.GroupLayout(peptidesPlotTypePanel);
-        peptidesPlotTypePanel.setLayout(peptidesPlotTypePanelLayout);
-        peptidesPlotTypePanelLayout.setHorizontalGroup(
-            peptidesPlotTypePanelLayout.createParallelGroup(javax.swing.GroupLayout.Alignment.LEADING)
-            .addGroup(peptidesPlotTypePanelLayout.createSequentialGroup()
-                .addContainerGap()
-                .addComponent(peptideValidatedPsmsJRadioButton)
-                .addGap(18, 18, 18)
-                .addComponent(peptideMissedCleavagesJRadioButton)
-                .addGap(18, 18, 18)
-                .addComponent(peptideLengthJRadioButton)
-                .addGap(18, 18, 18)
-                .addComponent(peptideModificationsJRadioButton)
-                .addGap(18, 18, 18)
-                .addComponent(peptideModificationEfficiencyJRadioButton)
-                .addGap(18, 18, 18)
-                .addComponent(peptideModificationSpecificityJRadioButton)
-                .addContainerGap(181, Short.MAX_VALUE))
-        );
-        peptidesPlotTypePanelLayout.setVerticalGroup(
-            peptidesPlotTypePanelLayout.createParallelGroup(javax.swing.GroupLayout.Alignment.LEADING)
-            .addGroup(javax.swing.GroupLayout.Alignment.TRAILING, peptidesPlotTypePanelLayout.createSequentialGroup()
-                .addContainerGap(13, Short.MAX_VALUE)
-                .addGroup(peptidesPlotTypePanelLayout.createParallelGroup(javax.swing.GroupLayout.Alignment.BASELINE)
-                    .addComponent(peptideValidatedPsmsJRadioButton)
-                    .addComponent(peptideMissedCleavagesJRadioButton)
-                    .addComponent(peptideLengthJRadioButton)
-                    .addComponent(peptideModificationEfficiencyJRadioButton)
-                    .addComponent(peptideModificationsJRadioButton)
-                    .addComponent(peptideModificationSpecificityJRadioButton))
-                .addContainerGap())
-        );
-
-        peptidesPlotLayeredPane.addComponentListener(new java.awt.event.ComponentAdapter() {
-            public void componentResized(java.awt.event.ComponentEvent evt) {
-                peptidesPlotLayeredPaneComponentResized(evt);
-            }
-        });
-
-        peptideQCPlotPanel.setOpaque(false);
-        peptideQCPlotPanel.setLayout(new javax.swing.BoxLayout(peptideQCPlotPanel, javax.swing.BoxLayout.LINE_AXIS));
-        peptidesPlotLayeredPane.add(peptideQCPlotPanel);
-        peptideQCPlotPanel.setBounds(0, 0, 660, 420);
-
-        peptidesPlotHelpJButton.setIcon(new javax.swing.ImageIcon(getClass().getResource("/icons/help_no_frame_grey.png"))); // NOI18N
-        peptidesPlotHelpJButton.setToolTipText("Help");
-        peptidesPlotHelpJButton.setBorder(null);
-        peptidesPlotHelpJButton.setBorderPainted(false);
-        peptidesPlotHelpJButton.setContentAreaFilled(false);
-        peptidesPlotHelpJButton.setRolloverIcon(new javax.swing.ImageIcon(getClass().getResource("/icons/help_no_frame.png"))); // NOI18N
-        peptidesPlotHelpJButton.addMouseListener(new java.awt.event.MouseAdapter() {
-            public void mouseEntered(java.awt.event.MouseEvent evt) {
-                peptidesPlotHelpJButtonMouseEntered(evt);
-            }
-            public void mouseExited(java.awt.event.MouseEvent evt) {
-                peptidesPlotHelpJButtonMouseExited(evt);
-            }
-        });
-        peptidesPlotHelpJButton.addActionListener(new java.awt.event.ActionListener() {
-            public void actionPerformed(java.awt.event.ActionEvent evt) {
-                peptidesPlotHelpJButtonActionPerformed(evt);
-            }
-        });
-        peptidesPlotLayeredPane.add(peptidesPlotHelpJButton);
-        peptidesPlotHelpJButton.setBounds(640, 0, 10, 25);
-        peptidesPlotLayeredPane.setLayer(peptidesPlotHelpJButton, javax.swing.JLayeredPane.POPUP_LAYER);
-
-        exportPeptidesPlotJButton.setIcon(new javax.swing.ImageIcon(getClass().getResource("/icons/export_no_frame_grey.png"))); // NOI18N
-        exportPeptidesPlotJButton.setToolTipText("Export");
-        exportPeptidesPlotJButton.setBorder(null);
-        exportPeptidesPlotJButton.setBorderPainted(false);
-        exportPeptidesPlotJButton.setContentAreaFilled(false);
-        exportPeptidesPlotJButton.setDisabledIcon(new javax.swing.ImageIcon(getClass().getResource("/icons/export_no_frame_grey.png"))); // NOI18N
-        exportPeptidesPlotJButton.setEnabled(false);
-        exportPeptidesPlotJButton.setRolloverIcon(new javax.swing.ImageIcon(getClass().getResource("/icons/export_no_frame.png"))); // NOI18N
-        exportPeptidesPlotJButton.addMouseListener(new java.awt.event.MouseAdapter() {
-            public void mouseEntered(java.awt.event.MouseEvent evt) {
-                exportPeptidesPlotJButtonMouseEntered(evt);
-            }
-            public void mouseExited(java.awt.event.MouseEvent evt) {
-                exportPeptidesPlotJButtonMouseExited(evt);
-            }
-        });
-        exportPeptidesPlotJButton.addActionListener(new java.awt.event.ActionListener() {
-            public void actionPerformed(java.awt.event.ActionEvent evt) {
-                exportPeptidesPlotJButtonActionPerformed(evt);
-            }
-        });
-        peptidesPlotLayeredPane.add(exportPeptidesPlotJButton);
-        exportPeptidesPlotJButton.setBounds(630, 0, 10, 25);
-        peptidesPlotLayeredPane.setLayer(exportPeptidesPlotJButton, javax.swing.JLayeredPane.POPUP_LAYER);
-
-        javax.swing.GroupLayout peptidePanelLayout = new javax.swing.GroupLayout(peptidePanel);
-        peptidePanel.setLayout(peptidePanelLayout);
-        peptidePanelLayout.setHorizontalGroup(
-            peptidePanelLayout.createParallelGroup(javax.swing.GroupLayout.Alignment.LEADING)
-            .addGroup(javax.swing.GroupLayout.Alignment.TRAILING, peptidePanelLayout.createSequentialGroup()
-                .addContainerGap()
-                .addComponent(peptidesPlotTypePanel, javax.swing.GroupLayout.DEFAULT_SIZE, javax.swing.GroupLayout.DEFAULT_SIZE, Short.MAX_VALUE)
-                .addContainerGap())
-            .addGroup(peptidePanelLayout.createParallelGroup(javax.swing.GroupLayout.Alignment.LEADING)
-                .addGroup(peptidePanelLayout.createSequentialGroup()
-                    .addContainerGap()
-                    .addComponent(peptidesPlotLayeredPane, javax.swing.GroupLayout.DEFAULT_SIZE, 1005, Short.MAX_VALUE)
-                    .addContainerGap()))
-        );
-        peptidePanelLayout.setVerticalGroup(
-            peptidePanelLayout.createParallelGroup(javax.swing.GroupLayout.Alignment.LEADING)
-            .addGroup(javax.swing.GroupLayout.Alignment.TRAILING, peptidePanelLayout.createSequentialGroup()
-                .addContainerGap(452, Short.MAX_VALUE)
-                .addComponent(peptidesPlotTypePanel, javax.swing.GroupLayout.PREFERRED_SIZE, javax.swing.GroupLayout.DEFAULT_SIZE, javax.swing.GroupLayout.PREFERRED_SIZE)
-                .addContainerGap())
-            .addGroup(peptidePanelLayout.createParallelGroup(javax.swing.GroupLayout.Alignment.LEADING)
-                .addGroup(peptidePanelLayout.createSequentialGroup()
-                    .addContainerGap()
-                    .addComponent(peptidesPlotLayeredPane, javax.swing.GroupLayout.DEFAULT_SIZE, 431, Short.MAX_VALUE)
-                    .addGap(93, 93, 93)))
-        );
-
-        tabbedPane.addTab("Peptides", peptidePanel);
-
-        proteinPanel.setBackground(new java.awt.Color(255, 255, 255));
-
-        proteinsPlotLayeredPane.addComponentListener(new java.awt.event.ComponentAdapter() {
-            public void componentResized(java.awt.event.ComponentEvent evt) {
-                proteinsPlotLayeredPaneComponentResized(evt);
-            }
-        });
-
-        proteinQCPlotPanel.setOpaque(false);
-        proteinQCPlotPanel.setLayout(new javax.swing.BoxLayout(proteinQCPlotPanel, javax.swing.BoxLayout.LINE_AXIS));
-        proteinsPlotLayeredPane.add(proteinQCPlotPanel);
-        proteinQCPlotPanel.setBounds(0, 0, 0, 0);
-
-        proteinsPlotHelpJButton.setIcon(new javax.swing.ImageIcon(getClass().getResource("/icons/help_no_frame_grey.png"))); // NOI18N
-        proteinsPlotHelpJButton.setToolTipText("Help");
-        proteinsPlotHelpJButton.setBorder(null);
-        proteinsPlotHelpJButton.setBorderPainted(false);
-        proteinsPlotHelpJButton.setContentAreaFilled(false);
-        proteinsPlotHelpJButton.setRolloverIcon(new javax.swing.ImageIcon(getClass().getResource("/icons/help_no_frame.png"))); // NOI18N
-        proteinsPlotHelpJButton.addMouseListener(new java.awt.event.MouseAdapter() {
-            public void mouseEntered(java.awt.event.MouseEvent evt) {
-                proteinsPlotHelpJButtonMouseEntered(evt);
-            }
-            public void mouseExited(java.awt.event.MouseEvent evt) {
-                proteinsPlotHelpJButtonMouseExited(evt);
-            }
-        });
-        proteinsPlotHelpJButton.addActionListener(new java.awt.event.ActionListener() {
-            public void actionPerformed(java.awt.event.ActionEvent evt) {
-                proteinsPlotHelpJButtonActionPerformed(evt);
-            }
-        });
-        proteinsPlotLayeredPane.add(proteinsPlotHelpJButton);
-        proteinsPlotHelpJButton.setBounds(640, 0, 10, 25);
-        proteinsPlotLayeredPane.setLayer(proteinsPlotHelpJButton, javax.swing.JLayeredPane.POPUP_LAYER);
-
-        exportProteinsPlotJButton.setIcon(new javax.swing.ImageIcon(getClass().getResource("/icons/export_no_frame_grey.png"))); // NOI18N
-        exportProteinsPlotJButton.setToolTipText("Export");
-        exportProteinsPlotJButton.setBorder(null);
-        exportProteinsPlotJButton.setBorderPainted(false);
-        exportProteinsPlotJButton.setContentAreaFilled(false);
-        exportProteinsPlotJButton.setDisabledIcon(new javax.swing.ImageIcon(getClass().getResource("/icons/export_no_frame_grey.png"))); // NOI18N
-        exportProteinsPlotJButton.setEnabled(false);
-        exportProteinsPlotJButton.setRolloverIcon(new javax.swing.ImageIcon(getClass().getResource("/icons/export_no_frame.png"))); // NOI18N
-        exportProteinsPlotJButton.addMouseListener(new java.awt.event.MouseAdapter() {
-            public void mouseEntered(java.awt.event.MouseEvent evt) {
-                exportProteinsPlotJButtonMouseEntered(evt);
-            }
-            public void mouseExited(java.awt.event.MouseEvent evt) {
-                exportProteinsPlotJButtonMouseExited(evt);
-            }
-        });
-        exportProteinsPlotJButton.addActionListener(new java.awt.event.ActionListener() {
-            public void actionPerformed(java.awt.event.ActionEvent evt) {
-                exportProteinsPlotJButtonActionPerformed(evt);
-            }
-        });
-        proteinsPlotLayeredPane.add(exportProteinsPlotJButton);
-        exportProteinsPlotJButton.setBounds(630, 0, 10, 25);
-        proteinsPlotLayeredPane.setLayer(exportProteinsPlotJButton, javax.swing.JLayeredPane.POPUP_LAYER);
-
-        proteinPlotTypePanel.setBorder(javax.swing.BorderFactory.createTitledBorder("Plot Type"));
-        proteinPlotTypePanel.setOpaque(false);
-
-        proteinButtonGroup.add(proteinSpectrumCountingScoreJRadioButton);
-        proteinSpectrumCountingScoreJRadioButton.setText("MS2 Quantification Scores");
-        proteinSpectrumCountingScoreJRadioButton.setIconTextGap(10);
-        proteinSpectrumCountingScoreJRadioButton.setOpaque(false);
-        proteinSpectrumCountingScoreJRadioButton.addActionListener(new java.awt.event.ActionListener() {
-            public void actionPerformed(java.awt.event.ActionEvent evt) {
-                proteinSpectrumCountingScoreJRadioButtonActionPerformed(evt);
-            }
-        });
-
-        proteinButtonGroup.add(proteinNumberValidatedPeptidesJRadioButton);
-        proteinNumberValidatedPeptidesJRadioButton.setSelected(true);
-        proteinNumberValidatedPeptidesJRadioButton.setText("#Validated Peptides");
-        proteinNumberValidatedPeptidesJRadioButton.setIconTextGap(10);
-        proteinNumberValidatedPeptidesJRadioButton.setOpaque(false);
-        proteinNumberValidatedPeptidesJRadioButton.addActionListener(new java.awt.event.ActionListener() {
-            public void actionPerformed(java.awt.event.ActionEvent evt) {
-                proteinNumberValidatedPeptidesJRadioButtonActionPerformed(evt);
-            }
-        });
-
-        proteinButtonGroup.add(proteinSequenceCoverageJRadioButton);
-        proteinSequenceCoverageJRadioButton.setText("Sequence Coverage");
-        proteinSequenceCoverageJRadioButton.setIconTextGap(10);
-        proteinSequenceCoverageJRadioButton.setOpaque(false);
-        proteinSequenceCoverageJRadioButton.addActionListener(new java.awt.event.ActionListener() {
-            public void actionPerformed(java.awt.event.ActionEvent evt) {
-                proteinSequenceCoverageJRadioButtonActionPerformed(evt);
-            }
-        });
-
-        proteinButtonGroup.add(proteinSequenceLengthJRadioButton);
-        proteinSequenceLengthJRadioButton.setText("Sequence Length");
-        proteinSequenceLengthJRadioButton.setIconTextGap(10);
-        proteinSequenceLengthJRadioButton.setOpaque(false);
-        proteinSequenceLengthJRadioButton.addActionListener(new java.awt.event.ActionListener() {
-            public void actionPerformed(java.awt.event.ActionEvent evt) {
-                proteinSequenceLengthJRadioButtonActionPerformed(evt);
-            }
-        });
-
-        javax.swing.GroupLayout proteinPlotTypePanelLayout = new javax.swing.GroupLayout(proteinPlotTypePanel);
-        proteinPlotTypePanel.setLayout(proteinPlotTypePanelLayout);
-        proteinPlotTypePanelLayout.setHorizontalGroup(
-            proteinPlotTypePanelLayout.createParallelGroup(javax.swing.GroupLayout.Alignment.LEADING)
-            .addGroup(proteinPlotTypePanelLayout.createSequentialGroup()
-                .addContainerGap()
-                .addComponent(proteinNumberValidatedPeptidesJRadioButton)
-                .addGap(18, 18, 18)
-                .addComponent(proteinSequenceCoverageJRadioButton)
-                .addGap(18, 18, 18)
-                .addComponent(proteinSequenceLengthJRadioButton)
-                .addGap(18, 18, 18)
-                .addComponent(proteinSpectrumCountingScoreJRadioButton)
-                .addContainerGap(405, Short.MAX_VALUE))
-        );
-        proteinPlotTypePanelLayout.setVerticalGroup(
-            proteinPlotTypePanelLayout.createParallelGroup(javax.swing.GroupLayout.Alignment.LEADING)
-            .addGroup(javax.swing.GroupLayout.Alignment.TRAILING, proteinPlotTypePanelLayout.createSequentialGroup()
-                .addContainerGap(13, Short.MAX_VALUE)
-                .addGroup(proteinPlotTypePanelLayout.createParallelGroup(javax.swing.GroupLayout.Alignment.BASELINE)
-                    .addComponent(proteinNumberValidatedPeptidesJRadioButton)
-                    .addComponent(proteinSpectrumCountingScoreJRadioButton)
-                    .addComponent(proteinSequenceCoverageJRadioButton)
-                    .addComponent(proteinSequenceLengthJRadioButton))
-                .addContainerGap())
-        );
-
-        javax.swing.GroupLayout proteinPanelLayout = new javax.swing.GroupLayout(proteinPanel);
-        proteinPanel.setLayout(proteinPanelLayout);
-        proteinPanelLayout.setHorizontalGroup(
-            proteinPanelLayout.createParallelGroup(javax.swing.GroupLayout.Alignment.LEADING)
-            .addGroup(javax.swing.GroupLayout.Alignment.TRAILING, proteinPanelLayout.createSequentialGroup()
-                .addContainerGap()
-                .addGroup(proteinPanelLayout.createParallelGroup(javax.swing.GroupLayout.Alignment.TRAILING)
-                    .addComponent(proteinsPlotLayeredPane, javax.swing.GroupLayout.Alignment.LEADING, javax.swing.GroupLayout.DEFAULT_SIZE, 1005, Short.MAX_VALUE)
-                    .addComponent(proteinPlotTypePanel, javax.swing.GroupLayout.Alignment.LEADING, javax.swing.GroupLayout.DEFAULT_SIZE, javax.swing.GroupLayout.DEFAULT_SIZE, Short.MAX_VALUE))
-                .addContainerGap())
-        );
-        proteinPanelLayout.setVerticalGroup(
-            proteinPanelLayout.createParallelGroup(javax.swing.GroupLayout.Alignment.LEADING)
-            .addGroup(javax.swing.GroupLayout.Alignment.TRAILING, proteinPanelLayout.createSequentialGroup()
-                .addContainerGap()
-                .addComponent(proteinsPlotLayeredPane, javax.swing.GroupLayout.DEFAULT_SIZE, 435, Short.MAX_VALUE)
-                .addGap(4, 4, 4)
-                .addComponent(proteinPlotTypePanel, javax.swing.GroupLayout.PREFERRED_SIZE, javax.swing.GroupLayout.DEFAULT_SIZE, javax.swing.GroupLayout.PREFERRED_SIZE)
-                .addContainerGap())
-        );
-
-        tabbedPane.addTab("Proteins", proteinPanel);
-
-        tabbedPane.setSelectedIndex(2);
-
-        javax.swing.GroupLayout qcPanelLayout = new javax.swing.GroupLayout(qcPanel);
-        qcPanel.setLayout(qcPanelLayout);
-        qcPanelLayout.setHorizontalGroup(
-            qcPanelLayout.createParallelGroup(javax.swing.GroupLayout.Alignment.LEADING)
-            .addGroup(qcPanelLayout.createSequentialGroup()
-                .addContainerGap()
-                .addComponent(tabbedPane)
-                .addContainerGap())
-        );
-        qcPanelLayout.setVerticalGroup(
-            qcPanelLayout.createParallelGroup(javax.swing.GroupLayout.Alignment.LEADING)
-            .addGroup(qcPanelLayout.createSequentialGroup()
-                .addContainerGap()
-                .addComponent(tabbedPane)
-                .addContainerGap())
-        );
-
-        javax.swing.GroupLayout layout = new javax.swing.GroupLayout(this);
-        this.setLayout(layout);
-        layout.setHorizontalGroup(
-            layout.createParallelGroup(javax.swing.GroupLayout.Alignment.LEADING)
-            .addGroup(layout.createSequentialGroup()
-                .addContainerGap()
-                .addComponent(qcPanel, javax.swing.GroupLayout.DEFAULT_SIZE, javax.swing.GroupLayout.DEFAULT_SIZE, Short.MAX_VALUE)
-                .addContainerGap())
-        );
-        layout.setVerticalGroup(
-            layout.createParallelGroup(javax.swing.GroupLayout.Alignment.LEADING)
-            .addGroup(layout.createSequentialGroup()
-                .addContainerGap()
-                .addComponent(qcPanel, javax.swing.GroupLayout.DEFAULT_SIZE, javax.swing.GroupLayout.DEFAULT_SIZE, Short.MAX_VALUE)
-                .addContainerGap())
-        );
-    }// </editor-fold>//GEN-END:initComponents
-
-    /**
-     * Update the protein QC plot.
-     *
-     * @param evt
-     */
-    private void proteinNumberValidatedPeptidesJRadioButtonActionPerformed(java.awt.event.ActionEvent evt) {//GEN-FIRST:event_proteinNumberValidatedPeptidesJRadioButtonActionPerformed
-        if (peptideShakerGUI.getIdentification() != null) {
-            updateProteinQCPlot();
-            exportProteinsPlotJButton.setEnabled(true);
-        }
-    }//GEN-LAST:event_proteinNumberValidatedPeptidesJRadioButtonActionPerformed
-
-    /**
-     * Update the protein QC plot.
-     *
-     * @param evt
-     */
-    private void proteinSpectrumCountingScoreJRadioButtonActionPerformed(java.awt.event.ActionEvent evt) {//GEN-FIRST:event_proteinSpectrumCountingScoreJRadioButtonActionPerformed
-        proteinNumberValidatedPeptidesJRadioButtonActionPerformed(evt);
-    }//GEN-LAST:event_proteinSpectrumCountingScoreJRadioButtonActionPerformed
-
-    /**
-     * Update the protein QC plot.
-     *
-     * @param evt
-     */
-    private void proteinSequenceCoverageJRadioButtonActionPerformed(java.awt.event.ActionEvent evt) {//GEN-FIRST:event_proteinSequenceCoverageJRadioButtonActionPerformed
-        proteinNumberValidatedPeptidesJRadioButtonActionPerformed(evt);
-    }//GEN-LAST:event_proteinSequenceCoverageJRadioButtonActionPerformed
-
-    /**
-     * Update the peptide QC plot.
-     *
-     * @param evt
-     */
-    private void peptideMissedCleavagesJRadioButtonActionPerformed(java.awt.event.ActionEvent evt) {//GEN-FIRST:event_peptideMissedCleavagesJRadioButtonActionPerformed
-        if (peptideShakerGUI.getIdentification() != null) {
-            updatePeptideQCPlot();
-            exportPeptidesPlotJButton.setEnabled(true);
-        }
-    }//GEN-LAST:event_peptideMissedCleavagesJRadioButtonActionPerformed
-
-    /**
-     * Update the peptide QC plot.
-     *
-     * @param evt
-     */
-    private void peptideValidatedPsmsJRadioButtonActionPerformed(java.awt.event.ActionEvent evt) {//GEN-FIRST:event_peptideValidatedPsmsJRadioButtonActionPerformed
-        peptideMissedCleavagesJRadioButtonActionPerformed(evt);
-    }//GEN-LAST:event_peptideValidatedPsmsJRadioButtonActionPerformed
-
-    /**
-     * Update the PSM QC plot.
-     *
-     * @param evt
-     */
-    private void psmPrecursorMassErrorJRadioButtonActionPerformed(java.awt.event.ActionEvent evt) {//GEN-FIRST:event_psmPrecursorMassErrorJRadioButtonActionPerformed
-        if (peptideShakerGUI.getIdentification() != null) {
-            updatePsmQCPlot();
-            exportPsmPlotJButton.setEnabled(true);
-        }
-    }//GEN-LAST:event_psmPrecursorMassErrorJRadioButtonActionPerformed
-
-    /**
-     * Update the PSM QC plot.
-     *
-     * @param evt
-     */
-    private void psmPrecursorChargeJRadioButtonActionPerformed(java.awt.event.ActionEvent evt) {//GEN-FIRST:event_psmPrecursorChargeJRadioButtonActionPerformed
-        psmPrecursorMassErrorJRadioButtonActionPerformed(evt);
-    }//GEN-LAST:event_psmPrecursorChargeJRadioButtonActionPerformed
-
-    /**
-     * Resize the PSM plot area.
-     *
-     * @param evt
-     */
-    private void psmPlotLayeredPaneComponentResized(java.awt.event.ComponentEvent evt) {//GEN-FIRST:event_psmPlotLayeredPaneComponentResized
-
-        // resize the layered panels
-        SwingUtilities.invokeLater(new Runnable() {
-            public void run() {
-
-                // move the icons
-                psmPlotLayeredPane.getComponent(0).setBounds(
-                        psmPlotLayeredPane.getWidth() - psmPlotLayeredPane.getComponent(0).getWidth() - 10,
-                        -3,
-                        psmPlotLayeredPane.getComponent(0).getWidth(),
-                        psmPlotLayeredPane.getComponent(0).getHeight());
-
-                psmPlotLayeredPane.getComponent(1).setBounds(
-                        psmPlotLayeredPane.getWidth() - psmPlotLayeredPane.getComponent(1).getWidth() - 25,
-                        -3,
-                        psmPlotLayeredPane.getComponent(1).getWidth(),
-                        psmPlotLayeredPane.getComponent(1).getHeight());
-
-                // resize the plot area
-                psmPlotLayeredPane.getComponent(2).setBounds(0, 0, psmPlotLayeredPane.getWidth(), psmPlotLayeredPane.getHeight());
-                psmPlotLayeredPane.revalidate();
-                psmPlotLayeredPane.repaint();
-            }
-        });
-
-    }//GEN-LAST:event_psmPlotLayeredPaneComponentResized
-
-    /**
-     * Change the cursor to a hand cursor.
-     *
-     * @param evt
-     */
-    private void exportPsmPlotJButtonMouseEntered(java.awt.event.MouseEvent evt) {//GEN-FIRST:event_exportPsmPlotJButtonMouseEntered
-        setCursor(new java.awt.Cursor(java.awt.Cursor.HAND_CURSOR));
-    }//GEN-LAST:event_exportPsmPlotJButtonMouseEntered
-
-    /**
-     * Change the cursor back to the default cursor.
-     *
-     * @param evt
-     */
-    private void exportPsmPlotJButtonMouseExited(java.awt.event.MouseEvent evt) {//GEN-FIRST:event_exportPsmPlotJButtonMouseExited
-        setCursor(new java.awt.Cursor(java.awt.Cursor.DEFAULT_CURSOR));
-    }//GEN-LAST:event_exportPsmPlotJButtonMouseExited
-
-    /**
-     * Export the plot.
-     *
-     * @param evt
-     */
-    private void exportPsmPlotJButtonActionPerformed(java.awt.event.ActionEvent evt) {//GEN-FIRST:event_exportPsmPlotJButtonActionPerformed
-        new ExportGraphicsDialog(peptideShakerGUI, peptideShakerGUI.getNormalIcon(), peptideShakerGUI.getWaitingIcon(), true, psmQCPlotPanel, peptideShakerGUI.getLastSelectedFolder());
-    }//GEN-LAST:event_exportPsmPlotJButtonActionPerformed
-
-    /**
-     * Change the cursor to a hand cursor.
-     *
-     * @param evt
-     */
-    private void psmPlotHelpJButtonMouseEntered(java.awt.event.MouseEvent evt) {//GEN-FIRST:event_psmPlotHelpJButtonMouseEntered
-        setCursor(new java.awt.Cursor(java.awt.Cursor.HAND_CURSOR));
-    }//GEN-LAST:event_psmPlotHelpJButtonMouseEntered
-
-    /**
-     * Change the cursor back to the default cursor.
-     *
-     * @param evt
-     */
-    private void psmPlotHelpJButtonMouseExited(java.awt.event.MouseEvent evt) {//GEN-FIRST:event_psmPlotHelpJButtonMouseExited
-        setCursor(new java.awt.Cursor(java.awt.Cursor.DEFAULT_CURSOR));
-    }//GEN-LAST:event_psmPlotHelpJButtonMouseExited
-
-    /**
-     * Open the help dialog.
-     *
-     * @param evt
-     */
-    private void psmPlotHelpJButtonActionPerformed(java.awt.event.ActionEvent evt) {//GEN-FIRST:event_psmPlotHelpJButtonActionPerformed
-        setCursor(new java.awt.Cursor(java.awt.Cursor.WAIT_CURSOR));
-        new HelpDialog(peptideShakerGUI, getClass().getResource("/helpFiles/QCPlots.html"), "#PSM",
-                Toolkit.getDefaultToolkit().getImage(getClass().getResource("/icons/help.GIF")),
-                Toolkit.getDefaultToolkit().getImage(getClass().getResource("/icons/peptide-shaker.gif")),
-                "Quality Control Plots - Help");
-        setCursor(new java.awt.Cursor(java.awt.Cursor.DEFAULT_CURSOR));
-    }//GEN-LAST:event_psmPlotHelpJButtonActionPerformed
-
-    /**
-     * Change the cursor to a hand cursor.
-     *
-     * @param evt
-     */
-    private void peptidesPlotHelpJButtonMouseEntered(java.awt.event.MouseEvent evt) {//GEN-FIRST:event_peptidesPlotHelpJButtonMouseEntered
-        setCursor(new java.awt.Cursor(java.awt.Cursor.HAND_CURSOR));
-    }//GEN-LAST:event_peptidesPlotHelpJButtonMouseEntered
-
-    /**
-     * Change the cursor back to the default cursor.
-     *
-     * @param evt
-     */
-    private void peptidesPlotHelpJButtonMouseExited(java.awt.event.MouseEvent evt) {//GEN-FIRST:event_peptidesPlotHelpJButtonMouseExited
-        setCursor(new java.awt.Cursor(java.awt.Cursor.DEFAULT_CURSOR));
-    }//GEN-LAST:event_peptidesPlotHelpJButtonMouseExited
-
-    /**
-     * Open the help dialog.
-     *
-     * @param evt
-     */
-    private void peptidesPlotHelpJButtonActionPerformed(java.awt.event.ActionEvent evt) {//GEN-FIRST:event_peptidesPlotHelpJButtonActionPerformed
-        setCursor(new java.awt.Cursor(java.awt.Cursor.WAIT_CURSOR));
-        new HelpDialog(peptideShakerGUI, getClass().getResource("/helpFiles/QCPlots.html"), "#Peptide",
-                Toolkit.getDefaultToolkit().getImage(getClass().getResource("/icons/help.GIF")),
-                Toolkit.getDefaultToolkit().getImage(getClass().getResource("/icons/peptide-shaker.gif")),
-                "Quality Control Plots - Help");
-        setCursor(new java.awt.Cursor(java.awt.Cursor.DEFAULT_CURSOR));
-    }//GEN-LAST:event_peptidesPlotHelpJButtonActionPerformed
-
-    /**
-     * Change the cursor to a hand cursor.
-     *
-     * @param evt
-     */
-    private void exportPeptidesPlotJButtonMouseEntered(java.awt.event.MouseEvent evt) {//GEN-FIRST:event_exportPeptidesPlotJButtonMouseEntered
-        setCursor(new java.awt.Cursor(java.awt.Cursor.HAND_CURSOR));
-    }//GEN-LAST:event_exportPeptidesPlotJButtonMouseEntered
-
-    /**
-     * Change the cursor back to the default cursor.
-     *
-     * @param evt
-     */
-    private void exportPeptidesPlotJButtonMouseExited(java.awt.event.MouseEvent evt) {//GEN-FIRST:event_exportPeptidesPlotJButtonMouseExited
-        setCursor(new java.awt.Cursor(java.awt.Cursor.DEFAULT_CURSOR));
-    }//GEN-LAST:event_exportPeptidesPlotJButtonMouseExited
-
-    /**
-     * Export the plot.
-     *
-     * @param evt
-     */
-    private void exportPeptidesPlotJButtonActionPerformed(java.awt.event.ActionEvent evt) {//GEN-FIRST:event_exportPeptidesPlotJButtonActionPerformed
-        new ExportGraphicsDialog(peptideShakerGUI, peptideShakerGUI.getNormalIcon(), peptideShakerGUI.getWaitingIcon(), true, peptideQCPlotPanel, peptideShakerGUI.getLastSelectedFolder());
-    }//GEN-LAST:event_exportPeptidesPlotJButtonActionPerformed
-
-    /**
-     * Resize the peptides plot area.
-     *
-     * @param evt
-     */
-    private void peptidesPlotLayeredPaneComponentResized(java.awt.event.ComponentEvent evt) {//GEN-FIRST:event_peptidesPlotLayeredPaneComponentResized
-        // resize the layered panels
-        SwingUtilities.invokeLater(new Runnable() {
-            public void run() {
-
-                // move the icons
-                peptidesPlotLayeredPane.getComponent(0).setBounds(
-                        peptidesPlotLayeredPane.getWidth() - peptidesPlotLayeredPane.getComponent(0).getWidth() - 10,
-                        -3,
-                        peptidesPlotLayeredPane.getComponent(0).getWidth(),
-                        peptidesPlotLayeredPane.getComponent(0).getHeight());
-
-                peptidesPlotLayeredPane.getComponent(1).setBounds(
-                        peptidesPlotLayeredPane.getWidth() - peptidesPlotLayeredPane.getComponent(1).getWidth() - 25,
-                        -3,
-                        peptidesPlotLayeredPane.getComponent(1).getWidth(),
-                        peptidesPlotLayeredPane.getComponent(1).getHeight());
-
-                // resize the plot area
-                peptidesPlotLayeredPane.getComponent(2).setBounds(0, 0, peptidesPlotLayeredPane.getWidth(), peptidesPlotLayeredPane.getHeight());
-                peptidesPlotLayeredPane.revalidate();
-                peptidesPlotLayeredPane.repaint();
-            }
-        });
-    }//GEN-LAST:event_peptidesPlotLayeredPaneComponentResized
-
-    /**
-     * Change the cursor to a hand cursor.
-     *
-     * @param evt
-     */
-    private void proteinsPlotHelpJButtonMouseEntered(java.awt.event.MouseEvent evt) {//GEN-FIRST:event_proteinsPlotHelpJButtonMouseEntered
-        setCursor(new java.awt.Cursor(java.awt.Cursor.HAND_CURSOR));
-    }//GEN-LAST:event_proteinsPlotHelpJButtonMouseEntered
-
-    /**
-     * Change the cursor back to the default cursor.
-     *
-     * @param evt
-     */
-    private void proteinsPlotHelpJButtonMouseExited(java.awt.event.MouseEvent evt) {//GEN-FIRST:event_proteinsPlotHelpJButtonMouseExited
-        setCursor(new java.awt.Cursor(java.awt.Cursor.DEFAULT_CURSOR));
-    }//GEN-LAST:event_proteinsPlotHelpJButtonMouseExited
-
-    /**
-     * Open the help dialog.
-     *
-     * @param evt
-     */
-    private void proteinsPlotHelpJButtonActionPerformed(java.awt.event.ActionEvent evt) {//GEN-FIRST:event_proteinsPlotHelpJButtonActionPerformed
-        setCursor(new java.awt.Cursor(java.awt.Cursor.WAIT_CURSOR));
-        new HelpDialog(peptideShakerGUI, getClass().getResource("/helpFiles/QCPlots.html"), "#Protein",
-                Toolkit.getDefaultToolkit().getImage(getClass().getResource("/icons/help.GIF")),
-                Toolkit.getDefaultToolkit().getImage(getClass().getResource("/icons/peptide-shaker.gif")),
-                "Quality Control Plots - Help");
-        setCursor(new java.awt.Cursor(java.awt.Cursor.DEFAULT_CURSOR));
-    }//GEN-LAST:event_proteinsPlotHelpJButtonActionPerformed
-
-    /**
-     * Change the cursor to a hand cursor.
-     *
-     * @param evt
-     */
-    private void exportProteinsPlotJButtonMouseEntered(java.awt.event.MouseEvent evt) {//GEN-FIRST:event_exportProteinsPlotJButtonMouseEntered
-        setCursor(new java.awt.Cursor(java.awt.Cursor.HAND_CURSOR));
-    }//GEN-LAST:event_exportProteinsPlotJButtonMouseEntered
-
-    /**
-     * Change the cursor back to the default cursor.
-     *
-     * @param evt
-     */
-    private void exportProteinsPlotJButtonMouseExited(java.awt.event.MouseEvent evt) {//GEN-FIRST:event_exportProteinsPlotJButtonMouseExited
-        setCursor(new java.awt.Cursor(java.awt.Cursor.DEFAULT_CURSOR));
-    }//GEN-LAST:event_exportProteinsPlotJButtonMouseExited
-
-    /**
-     * Export the plot.
-     *
-     * @param evt
-     */
-    private void exportProteinsPlotJButtonActionPerformed(java.awt.event.ActionEvent evt) {//GEN-FIRST:event_exportProteinsPlotJButtonActionPerformed
-        new ExportGraphicsDialog(peptideShakerGUI, peptideShakerGUI.getNormalIcon(), peptideShakerGUI.getWaitingIcon(), true, proteinQCPlotPanel, peptideShakerGUI.getLastSelectedFolder());
-    }//GEN-LAST:event_exportProteinsPlotJButtonActionPerformed
-
-    /**
-     * Resize the peptides plot area.
-     *
-     * @param evt
-     */
-    private void proteinsPlotLayeredPaneComponentResized(java.awt.event.ComponentEvent evt) {//GEN-FIRST:event_proteinsPlotLayeredPaneComponentResized
-        // resize the layered panels
-        SwingUtilities.invokeLater(new Runnable() {
-            public void run() {
-
-                // move the icons
-                proteinsPlotLayeredPane.getComponent(0).setBounds(
-                        proteinsPlotLayeredPane.getWidth() - proteinsPlotLayeredPane.getComponent(0).getWidth() - 10,
-                        -3,
-                        proteinsPlotLayeredPane.getComponent(0).getWidth(),
-                        proteinsPlotLayeredPane.getComponent(0).getHeight());
-
-                proteinsPlotLayeredPane.getComponent(1).setBounds(
-                        proteinsPlotLayeredPane.getWidth() - proteinsPlotLayeredPane.getComponent(1).getWidth() - 25,
-                        -3,
-                        proteinsPlotLayeredPane.getComponent(1).getWidth(),
-                        proteinsPlotLayeredPane.getComponent(1).getHeight());
-
-                // resize the plot area
-                proteinsPlotLayeredPane.getComponent(2).setBounds(0, 0, proteinsPlotLayeredPane.getWidth(), proteinsPlotLayeredPane.getHeight());
-                proteinsPlotLayeredPane.revalidate();
-                proteinsPlotLayeredPane.repaint();
-            }
-        });
-    }//GEN-LAST:event_proteinsPlotLayeredPaneComponentResized
-
-    /**
-     * Update the peptide QC plot.
-     *
-     * @param evt
-     */
-    private void peptideLengthJRadioButtonActionPerformed(java.awt.event.ActionEvent evt) {//GEN-FIRST:event_peptideLengthJRadioButtonActionPerformed
-        peptideMissedCleavagesJRadioButtonActionPerformed(evt);
-    }//GEN-LAST:event_peptideLengthJRadioButtonActionPerformed
-
-    /**
-     * Update the protein QC plot.
-     *
-     * @param evt
-     */
-    private void proteinSequenceLengthJRadioButtonActionPerformed(java.awt.event.ActionEvent evt) {//GEN-FIRST:event_proteinSequenceLengthJRadioButtonActionPerformed
-        proteinNumberValidatedPeptidesJRadioButtonActionPerformed(evt);
-    }//GEN-LAST:event_proteinSequenceLengthJRadioButtonActionPerformed
-
-    /**
-     * Update the QC plot in the selected tab.
-     *
-     * @param evt
-     */
-    private void tabbedPaneStateChanged(javax.swing.event.ChangeEvent evt) {//GEN-FIRST:event_tabbedPaneStateChanged
-        if (peptideShakerGUI.getIdentification() != null && peptideShakerGUI.getSelectedTab() == PeptideShakerGUI.QC_PLOTS_TAB_INDEX) {
-            switch (tabbedPane.getSelectedIndex()) {
-                case 0:
-                    // psms
-                    updatePsmQCPlot();
-                    exportPsmPlotJButton.setEnabled(true);
-                    break;
-                case 1:
-                    // peptides
-                    updatePeptideQCPlot();
-                    exportPeptidesPlotJButton.setEnabled(true);
-                    break;
-                case 2:
-                    // proteins
-                    updateProteinQCPlot();
-                    exportProteinsPlotJButton.setEnabled(true);
-                    break;
-                default:
-                    break;
-            }
-        }
-    }//GEN-LAST:event_tabbedPaneStateChanged
-
-    /**
-     * Display the modification efficiency plot.
-     *
-     * @param evt
-     */
-    private void peptideModificationEfficiencyJRadioButtonActionPerformed(java.awt.event.ActionEvent evt) {//GEN-FIRST:event_peptideModificationEfficiencyJRadioButtonActionPerformed
-        if (peptideShakerGUI.getIdentification() != null) {
-            updatePeptideQCPlot();
-            exportPeptidesPlotJButton.setEnabled(true);
-        }
-    }//GEN-LAST:event_peptideModificationEfficiencyJRadioButtonActionPerformed
-
-    /**
-     * Display the modifications plot.
-     *
-     * @param evt
-     */
-    private void peptideModificationsJRadioButtonActionPerformed(java.awt.event.ActionEvent evt) {//GEN-FIRST:event_peptideModificationsJRadioButtonActionPerformed
-        if (peptideShakerGUI.getIdentification() != null) {
-            updatePeptideQCPlot();
-            exportPeptidesPlotJButton.setEnabled(true);
-        }
-    }//GEN-LAST:event_peptideModificationsJRadioButtonActionPerformed
-
-    /**
-     * Display the modification specificity plot.
-     *
-     * @param evt
-     */
-    private void peptideModificationSpecificityJRadioButtonActionPerformed(java.awt.event.ActionEvent evt) {//GEN-FIRST:event_peptideModificationSpecificityJRadioButtonActionPerformed
-        if (peptideShakerGUI.getIdentification() != null) {
-            updatePeptideQCPlot();
-            exportPeptidesPlotJButton.setEnabled(true);
-        }
-    }//GEN-LAST:event_peptideModificationSpecificityJRadioButtonActionPerformed
-
-    // Variables declaration - do not modify//GEN-BEGIN:variables
-    private javax.swing.JButton exportPeptidesPlotJButton;
-    private javax.swing.JButton exportProteinsPlotJButton;
-    private javax.swing.JButton exportPsmPlotJButton;
-    private javax.swing.ButtonGroup peptideButtonGroup;
-    private javax.swing.JRadioButton peptideLengthJRadioButton;
-    private javax.swing.JRadioButton peptideMissedCleavagesJRadioButton;
-    private javax.swing.JRadioButton peptideModificationEfficiencyJRadioButton;
-    private javax.swing.JRadioButton peptideModificationSpecificityJRadioButton;
-    private javax.swing.JRadioButton peptideModificationsJRadioButton;
-    private javax.swing.JPanel peptidePanel;
-    private javax.swing.JPanel peptideQCPlotPanel;
-    private javax.swing.JRadioButton peptideValidatedPsmsJRadioButton;
-    private javax.swing.JButton peptidesPlotHelpJButton;
-    private javax.swing.JLayeredPane peptidesPlotLayeredPane;
-    private javax.swing.JPanel peptidesPlotTypePanel;
-    private javax.swing.ButtonGroup proteinButtonGroup;
-    private javax.swing.JRadioButton proteinNumberValidatedPeptidesJRadioButton;
-    private javax.swing.JPanel proteinPanel;
-    private javax.swing.JPanel proteinPlotTypePanel;
-    private javax.swing.JPanel proteinQCPlotPanel;
-    private javax.swing.JRadioButton proteinSequenceCoverageJRadioButton;
-    private javax.swing.JRadioButton proteinSequenceLengthJRadioButton;
-    private javax.swing.JRadioButton proteinSpectrumCountingScoreJRadioButton;
-    private javax.swing.JButton proteinsPlotHelpJButton;
-    private javax.swing.JLayeredPane proteinsPlotLayeredPane;
-    private javax.swing.ButtonGroup psmButtonGroup;
-    private javax.swing.JPanel psmPanel;
-    private javax.swing.JButton psmPlotHelpJButton;
-    private javax.swing.JLayeredPane psmPlotLayeredPane;
-    private javax.swing.JPanel psmPlotTypePanel;
-    private javax.swing.JRadioButton psmPrecursorChargeJRadioButton;
-    private javax.swing.JRadioButton psmPrecursorMassErrorJRadioButton;
-    private javax.swing.JPanel psmQCPlotPanel;
-    private javax.swing.JPanel qcPanel;
-    private javax.swing.JTabbedPane tabbedPane;
-    // End of variables declaration//GEN-END:variables
-
-    /**
-     * This method displays results on the panel.
-     */
-    public void displayResults() {
-
-        if (peptideShakerGUI.getIdentification() != null) {
-
-            currentProteinPlotType = PlotType.None;
-            currentPeptidePlotType = PlotType.None;
-            currentPsmPlotType = PlotType.None;
-
-            switch (tabbedPane.getSelectedIndex()) {
-                case 0:
-                    // psms
-                    updatePsmQCPlot();
-                    exportPsmPlotJButton.setEnabled(true);
-                    break;
-                case 1:
-                    // peptides
-                    updatePeptideQCPlot();
-                    exportPeptidesPlotJButton.setEnabled(true);
-                    break;
-                case 2:
-                    // proteins
-                    updateProteinQCPlot();
-                    exportProteinsPlotJButton.setEnabled(true);
-                    break;
-                default:
-                    break;
-            }
-
-            peptideShakerGUI.setUpdated(PeptideShakerGUI.QC_PLOTS_TAB_INDEX, true);
-        }
-    }
-
-    /**
-     * Updates the protein QC plot.
-     */
-    private void updateProteinQCPlot() {
-
-        // see if we need to update
-        if ((proteinSpectrumCountingScoreJRadioButton.isSelected() && currentProteinPlotType != PlotType.Protein_MS2_QuantScores)
-                || (proteinSequenceCoverageJRadioButton.isSelected() && currentProteinPlotType != PlotType.Protein_Sequence_Coverage)
-                || (proteinNumberValidatedPeptidesJRadioButton.isSelected() && currentProteinPlotType != PlotType.Protein_Validated_Peptides)
-                || (proteinSequenceLengthJRadioButton.isSelected() && currentProteinPlotType != PlotType.Protein_Sequence_Length)) {
-
-            progressDialog = new ProgressDialogX(peptideShakerGUI,
-                    Toolkit.getDefaultToolkit().getImage(getClass().getResource("/icons/peptide-shaker.gif")),
-                    Toolkit.getDefaultToolkit().getImage(getClass().getResource("/icons/peptide-shaker-orange.gif")),
-                    true);
-            progressDialog.setPrimaryProgressCounterIndeterminate(true);
-            progressDialog.setTitle("Loading QC Plot. Please Wait...");
-
-            new Thread(new Runnable() {
-                public void run() {
-                    try {
-                        progressDialog.setVisible(true);
-                    } catch (IndexOutOfBoundsException e) {
-                        // ignore
-                    }
-
-                }
-            }, "ProgressDialog").start();
-
-            new Thread("UpdatePlotThread") {
-                @Override
-                public void run() {
-
-                    progressDialog.setMaxPrimaryProgressCounter(peptideShakerGUI.getIdentification().getProteinIdentification().size());
-                    progressDialog.setTitle("Getting Protein Dataset. Please Wait...");
-                    getProteinDataset();
-                    progressDialog.setTitle("Loading Protein QC Plots. Please Wait...");
-
-                    DefaultCategoryDataset dataset = new DefaultCategoryDataset();
-                    ArrayList<Double> bins = new ArrayList<>();
-
-                    if (proteinSpectrumCountingScoreJRadioButton.isSelected()) {
-
-                        double tempMaxValue; // @TODO: support scientific x-axis for spectrum counting plot?
-
-                        // try to find a suitable range
-                        if (maxValue < 0.25) {
-                            tempMaxValue = 0.25;
-                        } else if (maxValue < 0.5) {
-                            tempMaxValue = 0.5;
-                        } else if (maxValue < 1) {
-                            tempMaxValue = 1;
-                        } else if (maxValue < 5) {
-                            tempMaxValue = 5;
-                        } else if (maxValue < 10) {
-                            tempMaxValue = 10;
-                        } else if (maxValue < 25) {
-                            tempMaxValue = 25;
-                        } else if (maxValue < 50) {
-                            tempMaxValue = 50;
-                        } else if (maxValue < 100) {
-                            tempMaxValue = 100;
-                        } else {
-                            tempMaxValue = Math.ceil(maxValue);
-                        }
-
-                        int nBins = 20;
-                        for (int i = 0; i <= nBins; i++) {
-                            double bin = i * tempMaxValue / nBins;
-                            bins.add(Util.roundDouble(bin, 4));
-                        }
-
-//                        getBinData(bins, validatedValues, dataset, "Confident True Positives", false);
-//                        getBinData(bins, validatedDoubtfulValues, dataset, "Doubtful True Positives", false);
-//                        getBinData(bins, validatedDecoyValues, dataset, "False Positives", false);
-//                        getBinData(bins, nonValidatedValues, dataset, "False Negatives", false);
-//                        getBinData(bins, nonValidatedDecoyValues, dataset, "True Negatives", false);
-                        getBinData(bins, validatedValues, dataset, "Confident", false);
-                        getBinData(bins, validatedDoubtfulValues, dataset, "Doubtful", false);
-                        getBinData(bins, nonValidatedValues, dataset, "Not Validated", false);
-
-                        currentProteinPlotType = PlotType.Protein_MS2_QuantScores;
-
-                    } else if (proteinSequenceCoverageJRadioButton.isSelected()) {
-
-                        bins.add(0.0);
-                        bins.add(10.0);
-                        bins.add(20.0);
-                        bins.add(30.0);
-                        bins.add(40.0);
-                        bins.add(50.0);
-                        bins.add(60.0);
-                        bins.add(70.0);
-                        bins.add(80.0);
-                        bins.add(90.0);
-
-//                        getBinData(bins, validatedValues, dataset, "Confident True Positives", "%", true);
-//                        getBinData(bins, validatedDoubtfulValues, dataset, "Doubtful True Positives", "%", true);
-//                        getBinData(bins, validatedDecoyValues, dataset, "False Positives", "%", true);
-//                        getBinData(bins, nonValidatedValues, dataset, "False Negatives", "%", true);
-//                        getBinData(bins, nonValidatedDecoyValues, dataset, "True Negatives", "%", true);
-                        getBinData(bins, validatedValues, dataset, "Confident", "%", true);
-                        getBinData(bins, validatedDoubtfulValues, dataset, "Doubtful", "%", true);
-                        getBinData(bins, nonValidatedValues, dataset, "Not Validated", "%", true);
-
-                        currentProteinPlotType = PlotType.Protein_Sequence_Coverage;
-
-                    } else if (proteinNumberValidatedPeptidesJRadioButton.isSelected()) {
-
-                        bins.add(0.0);
-                        bins.add(1.0);
-                        bins.add(2.0);
-                        bins.add(3.0);
-                        bins.add(5.0);
-                        bins.add(10.0);
-                        bins.add(20.0);
-                        bins.add(50.0);
-                        bins.add(100.0);
-                        bins.add(200.0);
-                        bins.add(500.0);
-
-//                        getBinData(bins, validatedValues, dataset, "Confident True Positives", true);
-//                        getBinData(bins, validatedDoubtfulValues, dataset, "Doubtful True Positives", true);
-//                        getBinData(bins, validatedDecoyValues, dataset, "False Positives", true);
-//                        getBinData(bins, nonValidatedValues, dataset, "False Negatives", true);
-//                        getBinData(bins, nonValidatedDecoyValues, dataset, "True Negatives", true);
-                        getBinData(bins, validatedValues, dataset, "Confident", true);
-                        getBinData(bins, validatedDoubtfulValues, dataset, "Doubtful", true);
-                        getBinData(bins, nonValidatedValues, dataset, "Not Validated", true);
-
-                        currentProteinPlotType = PlotType.Protein_Validated_Peptides;
-
-                    } else if (proteinSequenceLengthJRadioButton.isSelected()) {
-
-                        bins.add(0.0);
-                        bins.add(100.0);
-                        bins.add(250.0);
-                        bins.add(500.0);
-                        bins.add(1000.0);
-                        bins.add(1500.0);
-                        bins.add(2000.0);
-                        bins.add(2500.0);
-                        bins.add(3000.0);
-
-//                        getBinData(bins, validatedValues, dataset, "Confident True Positives", true);
-//                        getBinData(bins, validatedDoubtfulValues, dataset, "Doubtful True Positives", true);
-//                        getBinData(bins, validatedDecoyValues, dataset, "False Positives", true);
-//                        getBinData(bins, nonValidatedValues, dataset, "False Negatives", true);
-//                        getBinData(bins, nonValidatedDecoyValues, dataset, "True Negatives", true);
-                        getBinData(bins, validatedValues, dataset, "Confident", true);
-                        getBinData(bins, validatedDoubtfulValues, dataset, "Doubtful", true);
-                        getBinData(bins, nonValidatedValues, dataset, "Not Validated", true);
-
-                        currentProteinPlotType = PlotType.Protein_Sequence_Length;
-                    }
-
-                    if (!progressDialog.isRunCanceled()) {
-
-                        JFreeChart proteinChart = ChartFactory.createStackedBarChart(null, null, "Number of Proteins", dataset, PlotOrientation.VERTICAL, true, true, true);
-
-                        StackedBarRenderer renderer = new StackedBarRenderer();
-                        renderer.setShadowVisible(false);
-                        renderer.setSeriesPaint(0, histogramColors[0]);
-                        renderer.setSeriesPaint(1, histogramColors[1]);
-                        //renderer.setSeriesPaint(2, histogramColors[2]);
-                        renderer.setSeriesPaint(2, histogramColors[4]);
-                        //renderer.setSeriesPaint(3, histogramColors[3]);
-                        //renderer.setSeriesPaint(4, histogramColors[4]);
-                        renderer.setBaseToolTipGenerator(new StandardCategoryToolTipGenerator());
-                        proteinChart.getCategoryPlot().setRenderer(0, renderer);
-
-                        ChartPanel chartPanel = new ChartPanel(proteinChart);
-
-                        if (proteinNumberValidatedPeptidesJRadioButton.isSelected()) {
-                            proteinChart.getCategoryPlot().getDomainAxis().setLabel("Number of Validated Peptides");
-                            proteinChart.setTitle("Protein QC Plot - Number of Validated Peptides");
-                        } else if (proteinSpectrumCountingScoreJRadioButton.isSelected()) {
-                            proteinChart.setTitle("Protein QC Plot - MS2 Quantification Scores");
-
-                            if (peptideShakerGUI.getSpectrumCountingPreferences().getSelectedMethod() == SpectralCountingMethod.EMPAI) {
-                                proteinChart.getCategoryPlot().getDomainAxis().setLabel("MS2 Quantification (emPAI)");
-                            } else {
-                                proteinChart.getCategoryPlot().getDomainAxis().setLabel("MS2 Quantification (NSAF)");
-                            }
-
-                        } else if (proteinSequenceCoverageJRadioButton.isSelected()) {
-                            proteinChart.getCategoryPlot().getDomainAxis().setLabel("Sequence Coverage");
-                            proteinChart.setTitle("Protein QC Plot - Sequence Coverage");
-                        } else if (proteinSequenceLengthJRadioButton.isSelected()) {
-                            proteinChart.getCategoryPlot().getDomainAxis().setLabel("Sequence Length");
-                            proteinChart.setTitle("Protein QC Plot - Sequence Length");
-                        }
-
-                        // set background color
-                        proteinChart.getPlot().setBackgroundPaint(Color.WHITE);
-                        proteinChart.setBackgroundPaint(Color.WHITE);
-                        chartPanel.setBackground(Color.WHITE);
-
-                        // remove space before/after the domain axis
-                        proteinChart.getCategoryPlot().getDomainAxis().setUpperMargin(0);
-                        proteinChart.getCategoryPlot().getDomainAxis().setLowerMargin(0);
-
-                        // rotate the x-axis labels to make sure that they are readable
-                        if (proteinSpectrumCountingScoreJRadioButton.isSelected()) {
-                            proteinChart.getCategoryPlot().getDomainAxis().setCategoryLabelPositions(CategoryLabelPositions.UP_45);
-                        }
-
-                        // hide the outline
-                        proteinChart.getPlot().setOutlineVisible(false);
-
-                        proteinQCPlotPanel.removeAll();
-                        proteinQCPlotPanel.add(chartPanel);
-                        proteinQCPlotPanel.revalidate();
-                        proteinQCPlotPanel.repaint();
-                    }
-
-                    progressDialog.setRunFinished();
-                }
-            }.start();
-        }
-    }
-
-    /**
-     * Updates the peptide QC plot.
-     */
-    private void updatePeptideQCPlot() {
-
-        // see if we need to update
-        if ((peptideValidatedPsmsJRadioButton.isSelected() && currentPeptidePlotType != PlotType.Peptide_Validated_PSMs)
-                || (peptideMissedCleavagesJRadioButton.isSelected() && currentPeptidePlotType != PlotType.Peptide_Missed_Cleavages)
-                || (peptideLengthJRadioButton.isSelected() && currentPeptidePlotType != PlotType.Peptide_Length)
-                || (peptideModificationsJRadioButton.isSelected() && currentPeptidePlotType != PlotType.Peptide_Modifications)
-                || (peptideModificationEfficiencyJRadioButton.isSelected() && currentPeptidePlotType != PlotType.Peptide_Modification_Efficiency)
-                || (peptideModificationSpecificityJRadioButton.isSelected() && currentPeptidePlotType != PlotType.Peptide_Modification_Specificity)) {
-
-            progressDialog = new ProgressDialogX(peptideShakerGUI,
-                    Toolkit.getDefaultToolkit().getImage(getClass().getResource("/icons/peptide-shaker.gif")),
-                    Toolkit.getDefaultToolkit().getImage(getClass().getResource("/icons/peptide-shaker-orange.gif")),
-                    true);
-            progressDialog.setPrimaryProgressCounterIndeterminate(true);
-            progressDialog.setTitle("Loading QC Plot. Please Wait...");
-
-            new Thread(new Runnable() {
-                public void run() {
-                    try {
-                        progressDialog.setVisible(true);
-                    } catch (IndexOutOfBoundsException e) {
-                        // ignore
-                    }
-                }
-            }, "ProgressDialog").start();
-
-            new Thread("UpdatePlotThread") {
-                @Override
-                public void run() {
-
-                    progressDialog.setMaxPrimaryProgressCounter(peptideShakerGUI.getIdentification().getPeptideIdentification().size());
-                    progressDialog.setTitle("Getting Peptide Dataset. Please Wait...");
-                    getPeptideDataset();
-                    progressDialog.setTitle("Loading Peptide QC Plots. Please Wait...");
-
-                    try {
-                        DefaultCategoryDataset dataset = new DefaultCategoryDataset();
-                        ArrayList<Double> bins = new ArrayList<>();
-
-                        if (peptideValidatedPsmsJRadioButton.isSelected()) {
-
-                            bins.add(0.0);
-                            bins.add(1.0);
-                            bins.add(2.0);
-                            bins.add(3.0);
-                            bins.add(5.0);
-                            bins.add(10.0);
-                            bins.add(20.0);
-                            bins.add(50.0);
-                            bins.add(100.0);
-                            bins.add(200.0);
-                            bins.add(500.0);
-
-                            getBinData(bins, validatedValues, dataset, "Confident", true);
-                            getBinData(bins, validatedDoubtfulValues, dataset, "Doubtful", true);
-                            getBinData(bins, nonValidatedValues, dataset, "Not Validated", true);
-
-                            currentPeptidePlotType = PlotType.Peptide_Validated_PSMs;
-
-                        } else if (peptideMissedCleavagesJRadioButton.isSelected()) {
-
-                            bins.add(0.0);
-                            bins.add(1.0);
-                            bins.add(2.0);
-                            bins.add(3.0);
-
-                            getBinData(bins, validatedValues, dataset, "Confident", true);
-                            getBinData(bins, validatedDoubtfulValues, dataset, "Doubtful", true);
-                            getBinData(bins, nonValidatedValues, dataset, "Not Validated", true);
-
-                            currentPeptidePlotType = PlotType.Peptide_Missed_Cleavages;
-
-                        } else if (peptideLengthJRadioButton.isSelected()) {
-
-                            PeptideAssumptionFilter idFilter = peptideShakerGUI.getIdentificationParameters().getPeptideAssumptionFilter();
-                            int min = idFilter.getMinPepLength();
-                            int max = idFilter.getMaxPepLength();
-
-                            for (int i = min; i < max; i++) {
-                                bins.add(new Double(i));
-                            }
-
-                            getBinData(bins, validatedValues, dataset, "Confident", true);
-                            getBinData(bins, validatedDoubtfulValues, dataset, "Doubtful", true);
-                            getBinData(bins, nonValidatedValues, dataset, "Not Validated", true);
-
-                            currentPeptidePlotType = PlotType.Peptide_Length;
-                        } else if (peptideModificationsJRadioButton.isSelected()) {
-                            dataset = getPeptideModificationsDataset();
-                            currentPeptidePlotType = PlotType.Peptide_Modifications;
-                        } else if (peptideModificationEfficiencyJRadioButton.isSelected()) {
-                            dataset = getPeptideModificationEfficiencyDataset();
-                            currentPeptidePlotType = PlotType.Peptide_Modification_Efficiency;
-                        } else if (peptideModificationSpecificityJRadioButton.isSelected()) {
-                            dataset = getPeptideModificationEnrichmentSpecificityDataset();
-                            currentPeptidePlotType = PlotType.Peptide_Modification_Specificity;
-                        }
-
-                        if (!progressDialog.isRunCanceled()) {
-
-                            JFreeChart peptideChart = ChartFactory.createStackedBarChart(null, null, "Number of Peptides", dataset, PlotOrientation.VERTICAL, true, true, true);
-
-                            StackedBarRenderer renderer = new StackedBarRenderer();
-                            renderer.setShadowVisible(false);
-                            if (peptideModificationEfficiencyJRadioButton.isSelected()
-                                    || peptideModificationSpecificityJRadioButton.isSelected()) {
-                                renderer.setSeriesPaint(0, histogramColors[0]);
-                                renderer.setSeriesPaint(1, histogramColors[4]);
-                            } else {
-                                renderer.setSeriesPaint(0, histogramColors[0]);
-                                renderer.setSeriesPaint(1, histogramColors[1]);
-                                renderer.setSeriesPaint(2, histogramColors[4]);
-                            }
-                            renderer.setBaseToolTipGenerator(new StandardCategoryToolTipGenerator());
-                            peptideChart.getCategoryPlot().setRenderer(0, renderer);
-
-                            ChartPanel chartPanel = new ChartPanel(peptideChart);
-
-                            if (peptideValidatedPsmsJRadioButton.isSelected()) {
-                                peptideChart.getCategoryPlot().getDomainAxis().setLabel("Number of Validated PSMs");
-                                peptideChart.setTitle("Peptides QC Plot - Number of Validated PSMs");
-                            } else if (peptideMissedCleavagesJRadioButton.isSelected()) {
-                                peptideChart.getCategoryPlot().getDomainAxis().setLabel("Missed Cleavages");
-                                peptideChart.setTitle("Peptides QC Plot - Missed Cleavages");
-                            } else if (peptideLengthJRadioButton.isSelected()) {
-                                peptideChart.getCategoryPlot().getRangeAxis().setLabel("Frequency");
-                                peptideChart.getCategoryPlot().getDomainAxis().setLabel("Peptide Length");
-                                peptideChart.setTitle("Peptides QC Plot - Peptide Length");
-                            } else if (peptideModificationsJRadioButton.isSelected()) {
-                                peptideChart.getCategoryPlot().getRangeAxis().setLabel("#Peptides with the PTM");
-                                peptideChart.setTitle("Peptides QC Plot - Peptide Modifications");
-                                peptideChart.getCategoryPlot().getDomainAxis().setMaximumCategoryLabelLines(5);
-                            } else if (peptideModificationEfficiencyJRadioButton.isSelected()) {
-                                peptideChart.getCategoryPlot().getRangeAxis().setLabel("Share of Modified Sites [%]");
-                                peptideChart.setTitle("Peptides QC Plot - Modification Efficiency");
-                                peptideChart.getCategoryPlot().getRangeAxis().setRange(0, 100);
-                                peptideChart.getCategoryPlot().getDomainAxis().setMaximumCategoryLabelLines(5);
-                            } else if (peptideModificationSpecificityJRadioButton.isSelected()) {
-                                peptideChart.getCategoryPlot().getRangeAxis().setLabel("Share of Modified Peptides [%]");
-                                peptideChart.setTitle("Peptides QC Plot - Modification Specificity");
-                                peptideChart.getCategoryPlot().getRangeAxis().setRange(0, 100);
-                                peptideChart.getCategoryPlot().getDomainAxis().setMaximumCategoryLabelLines(5);
-                            }
-
-                            // set background color
-                            peptideChart.getPlot().setBackgroundPaint(Color.WHITE);
-                            peptideChart.setBackgroundPaint(Color.WHITE);
-                            chartPanel.setBackground(Color.WHITE);
-
-                            // remove space before/after the domain axis
-                            peptideChart.getCategoryPlot().getDomainAxis().setUpperMargin(0);
-                            peptideChart.getCategoryPlot().getDomainAxis().setLowerMargin(0);
-
-                            // hide the outline
-                            peptideChart.getPlot().setOutlineVisible(false);
-
-                            peptideQCPlotPanel.removeAll();
-                            peptideQCPlotPanel.add(chartPanel);
-                            peptideQCPlotPanel.revalidate();
-                            peptideQCPlotPanel.repaint();
-                        }
-
-                        progressDialog.setRunFinished();
-                    } catch (Exception e) {
-                        progressDialog.setRunCanceled();
-                        progressDialog.setRunFinished();
-                        peptideShakerGUI.catchException(e);
-                    }
-                }
-            }.start();
-        }
-    }
-
-    /**
-     * Updates the PSM QC plot.
-     */
-    private void updatePsmQCPlot() {
-
-        // see if we need to update
-        if ((psmPrecursorMassErrorJRadioButton.isSelected() && currentPsmPlotType != PlotType.PSM_Precursor_Mass_Error)
-                || (psmPrecursorChargeJRadioButton.isSelected() && currentPsmPlotType != PlotType.PSM_Precursor_Charge)) {
-
-            progressDialog = new ProgressDialogX(peptideShakerGUI,
-                    Toolkit.getDefaultToolkit().getImage(getClass().getResource("/icons/peptide-shaker.gif")),
-                    Toolkit.getDefaultToolkit().getImage(getClass().getResource("/icons/peptide-shaker-orange.gif")),
-                    true);
-            progressDialog.setPrimaryProgressCounterIndeterminate(true);
-            progressDialog.setTitle("Loading QC Plot. Please Wait...");
-
-            new Thread(new Runnable() {
-                public void run() {
-                    try {
-                        progressDialog.setVisible(true);
-                    } catch (IndexOutOfBoundsException e) {
-                        // ignore
-                    }
-                }
-            }, "ProgressDialog").start();
-
-            new Thread("UpdatePlotThread") {
-                @Override
-                public void run() {
-
-                    progressDialog.setMaxPrimaryProgressCounter(peptideShakerGUI.getIdentification().getSpectrumIdentificationSize());
-
-                    progressDialog.setTitle("Getting PSM Dataset. Please Wait...");
-                    getPsmDataset();
-                    progressDialog.setTitle("Loading PSM QC Plots. Please Wait...");
-
-                    DefaultCategoryDataset dataset = new DefaultCategoryDataset();
-                    ArrayList<Double> bins = new ArrayList<>();
-
-                    if (psmPrecursorMassErrorJRadioButton.isSelected()) {
-
-                        double prec = peptideShakerGUI.getIdentificationParameters().getSearchParameters().getPrecursorAccuracy();
-                        int nBins = 20;
-                        for (int i = -nBins; i <= nBins; i++) {
-                            double bin = i * prec / nBins;
-                            bins.add(bin);
-                        }
-
-                        getBinData(bins, validatedValues, dataset, "Confident", false);
-                        getBinData(bins, validatedDoubtfulValues, dataset, "Doubtful", false);
-                        getBinData(bins, nonValidatedValues, dataset, "Not Validated", false);
-
-                        currentPsmPlotType = PlotType.PSM_Precursor_Mass_Error;
-
-                    } else if (psmPrecursorChargeJRadioButton.isSelected()) {
-
-                        int maxCharge = ((PSMaps) peptideShakerGUI.getIdentification().getUrParam(new PSMaps())).getPsmSpecificMap().getMaxCharge();
-
-                        for (int i = 0; i <= maxCharge; i++) {
-                            bins.add((double) i);
-                        }
-
-                        getBinData(bins, validatedValues, dataset, "Confident", true);
-                        getBinData(bins, validatedDoubtfulValues, dataset, "Doubtful", true);
-                        getBinData(bins, nonValidatedValues, dataset, "Not Validated", true);
-
-                        currentPsmPlotType = PlotType.PSM_Precursor_Charge;
-                    }
-
-                    if (!progressDialog.isRunCanceled()) {
-
-                        JFreeChart psmChart = ChartFactory.createStackedBarChart(null, null, "Number of PSMs", dataset, PlotOrientation.VERTICAL, true, true, true);
-
-                        StackedBarRenderer renderer = new StackedBarRenderer();
-                        renderer.setShadowVisible(false);
-                        renderer.setSeriesPaint(0, histogramColors[0]);
-                        renderer.setSeriesPaint(1, histogramColors[1]);
-                        renderer.setSeriesPaint(2, histogramColors[4]);
-                        renderer.setBaseToolTipGenerator(new StandardCategoryToolTipGenerator());
-                        psmChart.getCategoryPlot().setRenderer(0, renderer);
-
-                        ChartPanel chartPanel = new ChartPanel(psmChart);
-
-                        if (psmPrecursorMassErrorJRadioButton.isSelected()) {
-                            psmChart.getCategoryPlot().getDomainAxis().setLabel("Precursor m/z Error");
-                            psmChart.setTitle("PSMs QC Plot - Precursor m/z Error");
-                        } else if (psmPrecursorChargeJRadioButton.isSelected()) {
-                            psmChart.getCategoryPlot().getDomainAxis().setLabel("Precursor Charge");
-                            psmChart.setTitle("PSMs QC Plot - Precursor Charge");
-                        }
-
-                        // set background color
-                        psmChart.getPlot().setBackgroundPaint(Color.WHITE);
-                        psmChart.setBackgroundPaint(Color.WHITE);
-                        chartPanel.setBackground(Color.WHITE);
-
-                        // remove space before/after the domain axis
-                        psmChart.getCategoryPlot().getDomainAxis().setUpperMargin(0);
-                        psmChart.getCategoryPlot().getDomainAxis().setLowerMargin(0);
-
-                        // rotate the x-axis labels to make sure that they are readable
-                        if (psmPrecursorMassErrorJRadioButton.isSelected()) {
-                            psmChart.getCategoryPlot().getDomainAxis().setCategoryLabelPositions(CategoryLabelPositions.UP_45);
-                        }
-
-                        // hide the outline
-                        psmChart.getPlot().setOutlineVisible(false);
-
-                        psmQCPlotPanel.removeAll();
-                        psmQCPlotPanel.add(chartPanel);
-                        psmQCPlotPanel.revalidate();
-                        psmQCPlotPanel.repaint();
-                    }
-
-                    progressDialog.setRunFinished();
-                }
-            }.start();
-        }
-    }
-
-    /**
-     * Returns the dataset to use for the protein QC plot.
-     */
-    private void getProteinDataset() {
-
-        progressDialog.setPrimaryProgressCounterIndeterminate(false);
-        progressDialog.setMaxPrimaryProgressCounter(peptideShakerGUI.getIdentification().getProteinIdentification().size());
-        progressDialog.setValue(0);
-
-        try {
-            Identification identification = peptideShakerGUI.getIdentification();
-            IdentificationFeaturesGenerator identificationFeaturesGenerator = peptideShakerGUI.getIdentificationFeaturesGenerator();
-
-            PSParameter proteinParameter = new PSParameter();
-            maxValue = Double.MIN_VALUE;
-
-            validatedValues = new ArrayList<>();
-            validatedDoubtfulValues = new ArrayList<>();
-            nonValidatedValues = new ArrayList<>();
-            validatedDecoyValues = new ArrayList<>();
-            nonValidatedDecoyValues = new ArrayList<>();
-
-<<<<<<< HEAD
-            ProteinMatchesIterator proteinMatchesIterator = peptideShakerGUI.getIdentification().getProteinMatchesIterator(progressDialog);
-=======
-            ProteinMatchesIterator proteinMatchesIterator = peptideShakerGUI.getIdentification().getProteinMatchesIterator(null, false, null, false, null, progressDialog);
-            ProteinMatch proteinMatch;
-            while ((proteinMatch = proteinMatchesIterator.next()) != null) {
->>>>>>> 98ab6bef
-
-                String proteinKey = proteinMatch.getKey();
-
-                if (progressDialog.isRunCanceled()) {
-                    break;
-                }
-
-                double value = 0;
-
-                if (proteinNumberValidatedPeptidesJRadioButton.isSelected()) {
-                    value = identificationFeaturesGenerator.getNValidatedPeptides(proteinKey);
-                } else if (proteinSpectrumCountingScoreJRadioButton.isSelected()) {
-                    value = identificationFeaturesGenerator.getSpectrumCounting(proteinKey);
-                } else if (proteinSequenceCoverageJRadioButton.isSelected()) {
-                    HashMap<Integer, Double> sequenceCoverage;
-                    try {
-                        sequenceCoverage = peptideShakerGUI.getIdentificationFeaturesGenerator().getSequenceCoverage(proteinKey);
-                    } catch (Exception e) {
-                        peptideShakerGUI.catchException(e);
-                        sequenceCoverage = new HashMap<>();
-                    }
-                    Double sequenceCoverageConfident = 100 * sequenceCoverage.get(MatchValidationLevel.confident.getIndex());
-                    Double sequenceCoverageDoubtful = 100 * sequenceCoverage.get(MatchValidationLevel.doubtful.getIndex());
-                    value = sequenceCoverageConfident + sequenceCoverageDoubtful;
-                } else if (proteinSequenceLengthJRadioButton.isSelected()) {
-                    Protein currentProtein = sequenceFactory.getProtein(proteinMatch.getMainMatch());
-                    value = currentProtein.getSequence().length();
-                }
-
-                proteinParameter = (PSParameter)((ProteinMatch)identification.retrieveObject(proteinKey)).getUrParam(proteinParameter);
-
-                if (!proteinParameter.getHidden()) {
-
-                    if (value > maxValue) {
-                        maxValue = value;
-                    }
-                    if (!ProteinMatch.isDecoy(proteinKey)) {
-                        if (proteinParameter.getMatchValidationLevel().isValidated()) {
-                            if (proteinParameter.getMatchValidationLevel() == MatchValidationLevel.confident) {
-                                validatedValues.add(value);
-                            } else {
-                                validatedDoubtfulValues.add(value);
-                            }
-                        } else {
-                            nonValidatedValues.add(value);
-                        }
-                    }
-                }
-
-                progressDialog.increasePrimaryProgressCounter();
-            }
-        } catch (Exception e) {
-            peptideShakerGUI.catchException(e);
-        }
-    }
-
-    /**
-     * Returns the dataset to use for the peptide QC plot.
-     */
-    private void getPeptideDataset() {
-
-        try {
-            PSParameter peptideParameter = new PSParameter();
-            PSParameter spectrumParameter = new PSParameter();
-            maxValue = Double.MIN_VALUE;
-
-            if (peptideValidatedPsmsJRadioButton.isSelected()) {
-
-                progressDialog.setPrimaryProgressCounterIndeterminate(false);
-                progressDialog.setMaxPrimaryProgressCounter(peptideShakerGUI.getIdentification().getPeptideIdentification().size());
-                progressDialog.setValue(0);
-
-                // Values for the number of validated PSMs
-                validatedValues = new ArrayList<>();
-                validatedDoubtfulValues = new ArrayList<>();
-                nonValidatedValues = new ArrayList<>();
-                validatedDecoyValues = new ArrayList<>();
-                nonValidatedDecoyValues = new ArrayList<>();
-
-                PSParameter psmParameter = new PSParameter();
-<<<<<<< HEAD
-                PeptideMatchesIterator peptideMatchesIterator = peptideShakerGUI.getIdentification().getPeptideMatchesIterator(progressDialog);
-=======
-                ArrayList<UrParameter> parameters = new ArrayList<UrParameter>(1);
-                parameters.add(psmParameter);
-                PeptideMatchesIterator peptideMatchesIterator = peptideShakerGUI.getIdentification().getPeptideMatchesIterator(parameters, false, parameters, progressDialog);
-                PeptideMatch peptideMatch;
-                while ((peptideMatch = peptideMatchesIterator.next()) != null) {
->>>>>>> 98ab6bef
-
-                    String peptideKey = peptideMatch.getKey();
-
-                    if (progressDialog.isRunCanceled()) {
-                        break;
-                    }
-
-                    double value = 0;
-
-                    peptideShakerGUI.getIdentification().loadObjects(peptideMatch.getSpectrumMatchesKeys(), progressDialog, false);
-                    for (String spectrumKey : peptideMatch.getSpectrumMatchesKeys()) {
-
-                        if (progressDialog.isRunCanceled()) {
-                            break;
-                        }
-
-                        spectrumParameter = (PSParameter)((SpectrumMatch)peptideShakerGUI.getIdentification().retrieveObject(spectrumKey)).getUrParam(spectrumParameter);
-                        if (spectrumParameter.getMatchValidationLevel().isValidated() && !spectrumParameter.getHidden()) {
-                            value = value + 1;
-                        }
-                    }
-                    if (value > maxValue) {
-                        maxValue = value;
-                    }
-                    peptideParameter = (PSParameter)((PeptideMatch)peptideShakerGUI.getIdentification().retrieveObject(peptideKey)).getUrParam(peptideParameter);
-
-                    if (!peptideParameter.getHidden()) {
-
-                        if (!peptideMatch.getTheoreticPeptide().isDecoy(peptideShakerGUI.getIdentificationParameters().getSequenceMatchingPreferences())) {
-                            if (peptideParameter.getMatchValidationLevel().isValidated()) {
-                                if (peptideParameter.getMatchValidationLevel() == MatchValidationLevel.confident) {
-                                    validatedValues.add(value);
-                                } else {
-                                    validatedDoubtfulValues.add(value);
-                                }
-                            } else {
-                                nonValidatedValues.add(value);
-                            }
-                        } else if (peptideParameter.getMatchValidationLevel().isValidated()) {
-                            validatedDecoyValues.add(value);
-                        } else {
-                            nonValidatedDecoyValues.add(value);
-                        }
-                    }
-
-                    progressDialog.increasePrimaryProgressCounter();
-                }
-            } else if (peptideMissedCleavagesJRadioButton.isSelected()) {
-
-                progressDialog.setPrimaryProgressCounterIndeterminate(false);
-                progressDialog.setMaxPrimaryProgressCounter(peptideShakerGUI.getIdentification().getPeptideIdentification().size());
-                progressDialog.setValue(0);
-
-                // Values for the missed cleavages
-                validatedValues = new ArrayList<>();
-                validatedDoubtfulValues = new ArrayList<>();
-                nonValidatedValues = new ArrayList<>();
-                validatedDecoyValues = new ArrayList<>();
-                nonValidatedDecoyValues = new ArrayList<>();
-
-                PSParameter psmParameter = new PSParameter();
-<<<<<<< HEAD
-                PeptideMatchesIterator peptideMatchesIterator = peptideShakerGUI.getIdentification().getPeptideMatchesIterator(progressDialog);
-=======
-                ArrayList<UrParameter> parameters = new ArrayList<UrParameter>(1);
-                parameters.add(psmParameter);
-                PeptideMatchesIterator peptideMatchesIterator = peptideShakerGUI.getIdentification().getPeptideMatchesIterator(parameters, false, parameters, progressDialog);
-                PeptideMatch peptideMatch;
-                while ((peptideMatch = peptideMatchesIterator.next()) != null) {
->>>>>>> 98ab6bef
-
-                    String peptideKey = peptideMatch.getKey();
-
-                    if (progressDialog.isRunCanceled()) {
-                        break;
-                    }
-
-                    peptideParameter = (PSParameter)((PeptideMatch)peptideShakerGUI.getIdentification().retrieveObject(peptideKey)).getUrParam(peptideParameter);
-
-                    if (!peptideParameter.getHidden()) {
-
-                        Double value = null;
-                        DigestionPreferences digestionPreferences = peptideShakerGUI.getIdentificationParameters().getSearchParameters().getDigestionPreferences();
-                        if (digestionPreferences.getCleavagePreference() == DigestionPreferences.CleavagePreference.enzyme) {
-                            for (Enzyme enzyme : digestionPreferences.getEnzymes()) {
-                                int enzymeMissedCelavages = enzyme.getNmissedCleavages(Peptide.getSequence(peptideKey));
-                                if (value == null || enzymeMissedCelavages < value) {
-                                    value = new Double(enzymeMissedCelavages);
-                                }
-                            }
-                        }
-                        if (value == null) {
-                            value = 0.0;
-                        }
-                        if (value > 0) {
-                            if (value > maxValue) {
-                                maxValue = value;
-                            }
-                        }
-
-                        if (!peptideMatch.getTheoreticPeptide().isDecoy(peptideShakerGUI.getIdentificationParameters().getSequenceMatchingPreferences())) {
-                            if (peptideParameter.getMatchValidationLevel().isValidated()) {
-                                if (peptideParameter.getMatchValidationLevel() == MatchValidationLevel.confident) {
-                                    validatedValues.add(value);
-                                } else {
-                                    validatedDoubtfulValues.add(value);
-                                }
-                            } else {
-                                nonValidatedValues.add(value);
-                            }
-                        } else if (peptideParameter.getMatchValidationLevel().isValidated()) {
-                            validatedDecoyValues.add(value);
-                        } else {
-                            nonValidatedDecoyValues.add(value);
-                        }
-                    }
-
-                    progressDialog.increasePrimaryProgressCounter();
-                }
-            } else if (peptideLengthJRadioButton.isSelected()) {
-
-                progressDialog.setPrimaryProgressCounterIndeterminate(false);
-                progressDialog.setMaxPrimaryProgressCounter(peptideShakerGUI.getIdentification().getPeptideIdentification().size());
-                progressDialog.setValue(0);
-
-                // Values for the peptide length
-                validatedValues = new ArrayList<>();
-                validatedDoubtfulValues = new ArrayList<>();
-                nonValidatedValues = new ArrayList<>();
-                validatedDecoyValues = new ArrayList<>();
-                nonValidatedDecoyValues = new ArrayList<>();
-
-                PSParameter psmParameter = new PSParameter();
-<<<<<<< HEAD
-                PeptideMatchesIterator peptideMatchesIterator = peptideShakerGUI.getIdentification().getPeptideMatchesIterator(progressDialog);
-=======
-                ArrayList<UrParameter> parameters = new ArrayList<UrParameter>(1);
-                parameters.add(psmParameter);
-                PeptideMatchesIterator peptideMatchesIterator = peptideShakerGUI.getIdentification().getPeptideMatchesIterator(parameters, false, parameters, progressDialog);
-                PeptideMatch peptideMatch;
-                while ((peptideMatch = peptideMatchesIterator.next()) != null) {
->>>>>>> 98ab6bef
-
-                    String peptideKey = peptideMatch.getKey();
-
-                    if (progressDialog.isRunCanceled()) {
-                        break;
-                    }
-
-                    peptideParameter = (PSParameter)((PeptideMatch)peptideShakerGUI.getIdentification().retrieveObject(peptideKey)).getUrParam(peptideParameter);
-
-                    if (!peptideParameter.getHidden()) {
-
-                        double length = Peptide.getSequence(peptideKey).length();
-                        if (length > 0) {
-                            if (length > maxValue) {
-                                maxValue = length;
-                            }
-                        }
-
-                        if (!peptideMatch.getTheoreticPeptide().isDecoy(peptideShakerGUI.getIdentificationParameters().getSequenceMatchingPreferences())) {
-                            if (peptideParameter.getMatchValidationLevel().isValidated()) {
-                                if (peptideParameter.getMatchValidationLevel() == MatchValidationLevel.confident) {
-                                    validatedValues.add(length);
-                                } else {
-                                    validatedDoubtfulValues.add(length);
-                                }
-                            } else {
-                                nonValidatedValues.add(length);
-                            }
-                        } else if (peptideParameter.getMatchValidationLevel().isValidated()) {
-                            validatedDecoyValues.add(length);
-                        } else {
-                            nonValidatedDecoyValues.add(length);
-                        }
-                    }
-
-                    progressDialog.increasePrimaryProgressCounter();
-                }
-            }
-        } catch (Exception e) {
-            peptideShakerGUI.catchException(e);
-        }
-    }
-
-    /**
-     * Returns the dataset to use for the PSM QC plot.
-     */
-    private void getPsmDataset() {
-
-        progressDialog.setPrimaryProgressCounterIndeterminate(false);
-        progressDialog.setMaxPrimaryProgressCounter(peptideShakerGUI.getIdentification().getSpectrumIdentificationSize());
-        progressDialog.setValue(0);
-
-        try {
-            PSParameter psmParameter = new PSParameter();
-
-            maxValue = Double.MIN_VALUE;
-            Identification identification = peptideShakerGUI.getIdentification();
-
-            if (psmPrecursorMassErrorJRadioButton.isSelected()) {
-
-                // Values for the precursor mass deviation
-                validatedValues = new ArrayList<>();
-                validatedDoubtfulValues = new ArrayList<>();
-                nonValidatedValues = new ArrayList<>();
-                validatedDecoyValues = new ArrayList<>();
-                nonValidatedDecoyValues = new ArrayList<>();
-
-                PsmIterator psmIterator = identification.getPsmIterator(progressDialog);
-
-<<<<<<< HEAD
-                while (psmIterator.hasNext()) {
-
-                    SpectrumMatch spectrumMatch = psmIterator.next();
-                    String spectrumKey = spectrumMatch.getKey();
-
-                    if (progressDialog.isRunCanceled()) {
-                        break;
-                    }
-=======
-                    PsmIterator psmIterator = identification.getPsmIterator(spectrumFileName, parameters, false, progressDialog);
-                    SpectrumMatch spectrumMatch;
-
-                    while ((spectrumMatch = psmIterator.next()) != null) {
-
-                        String spectrumKey = spectrumMatch.getKey();
-
-                        if (progressDialog.isRunCanceled()) {
-                            break;
-                        }
->>>>>>> 98ab6bef
-
-                    psmParameter = (PSParameter)spectrumMatch.getUrParam(psmParameter);
-
-                    if (!psmParameter.getHidden() && spectrumMatch.getBestPeptideAssumption() != null) {
-
-                        Precursor precursor = SpectrumFactory.getInstance().getPrecursor(spectrumKey);
-                        SearchParameters searchParameters = peptideShakerGUI.getIdentificationParameters().getSearchParameters();
-                        double value = spectrumMatch.getBestPeptideAssumption().getDeltaMass(
-                                precursor.getMz(),
-                                searchParameters.isPrecursorAccuracyTypePpm(), searchParameters.getMinIsotopicCorrection(), searchParameters.getMaxIsotopicCorrection());
-                        if (value > maxValue) {
-                            maxValue = value;
-                        }
-
-                        if (!spectrumMatch.getBestPeptideAssumption().getPeptide().isDecoy(peptideShakerGUI.getIdentificationParameters().getSequenceMatchingPreferences())) {
-                            if (psmParameter.getMatchValidationLevel().isValidated()) {
-                                if (psmParameter.getMatchValidationLevel() == MatchValidationLevel.confident) {
-                                    validatedValues.add(value);
-                                } else {
-                                    validatedDoubtfulValues.add(value);
-                                }
-                            } else {
-                                nonValidatedValues.add(value);
-                            }
-                        } else if (psmParameter.getMatchValidationLevel().isValidated()) {
-                            validatedDecoyValues.add(value);
-                        } else {
-                            nonValidatedDecoyValues.add(value);
-                        }
-                    }
-
-                    progressDialog.increasePrimaryProgressCounter();
-                }
-            } else if (psmPrecursorChargeJRadioButton.isSelected()) {
-
-                // Values for the precursor charge
-                validatedValues = new ArrayList<>();
-                validatedDoubtfulValues = new ArrayList<>();
-                nonValidatedValues = new ArrayList<>();
-                validatedDecoyValues = new ArrayList<>();
-                nonValidatedDecoyValues = new ArrayList<>();
-
-<<<<<<< HEAD
-                PsmIterator psmIterator = identification.getPsmIterator(progressDialog);
-
-                while (psmIterator.hasNext()) {
-
-                    SpectrumMatch spectrumMatch = psmIterator.next();
-                    String spectrumKey = spectrumMatch.getKey();
-=======
-                for (String spectrumFileName : identification.getSpectrumFiles()) {
-                    PsmIterator psmIterator = identification.getPsmIterator(spectrumFileName, parameters, false, progressDialog);
-                    SpectrumMatch spectrumMatch;
-
-                    while ((spectrumMatch = psmIterator.next()) != null) {
-
-                        String spectrumKey = spectrumMatch.getKey();
->>>>>>> 98ab6bef
-
-                    if (progressDialog.isRunCanceled()) {
-                        break;
-                    }
-
-                    psmParameter = (PSParameter)spectrumMatch.getUrParam(psmParameter);
-
-                    if (!psmParameter.getHidden() && spectrumMatch.getBestPeptideAssumption() != null) {
-
-                        double value = spectrumMatch.getBestPeptideAssumption().getIdentificationCharge().value;
-                        if (value > maxValue) {
-                            maxValue = value;
-                        }
-
-                        if (!spectrumMatch.getBestPeptideAssumption().getPeptide().isDecoy(peptideShakerGUI.getIdentificationParameters().getSequenceMatchingPreferences())) {
-                            if (psmParameter.getMatchValidationLevel().isValidated()) {
-                                if (psmParameter.getMatchValidationLevel() == MatchValidationLevel.confident) {
-                                    validatedValues.add(value);
-                                } else {
-                                    validatedDoubtfulValues.add(value);
-                                }
-                            } else {
-                                nonValidatedValues.add(value);
-                            }
-                        } else if (psmParameter.getMatchValidationLevel().isValidated()) {
-                            validatedDecoyValues.add(value);
-                        } else {
-                            nonValidatedDecoyValues.add(value);
-                        }
-                    }
-
-                    progressDialog.increasePrimaryProgressCounter();
-                }
-            }
-        } catch (Exception e) {
-            peptideShakerGUI.catchException(e);
-        }
-    }
-
-    /**
-     * Calculates the number of values in each bin given the values and the bin
-     * sizes.
-     *
-     * @param bins the bins to use
-     * @param values the values to put into the bins
-     * @param dataset the dataset to add the values to
-     * @param categoryLabel the category label
-     * @param integerBins if true the values will be shown as integers
-     */
-    private void getBinData(ArrayList<Double> bins, ArrayList<Double> values, DefaultCategoryDataset dataset, String categoryLabel, boolean integerBins) {
-        getBinData(bins, values, dataset, categoryLabel, "", integerBins);
-    }
-
-    /**
-     * Calculates the number of values in each bin given the values and the bin
-     * sizes.
-     *
-     * @param bins the bins to use
-     * @param values the values to put into the bins
-     * @param dataset the dataset to add the values to
-     * @param categoryLabel the category label
-     * @param dataType added to the bin labels after the values, e.g. %
-     * @param integerBins if true the values will be shown as integers
-     */
-    private void getBinData(ArrayList<Double> bins, ArrayList<Double> values, DefaultCategoryDataset dataset, String categoryLabel, String dataType, boolean integerBins) {
-
-        int[] binData = new int[bins.size() + 1];
-
-        for (int i = 0; i < values.size() && !progressDialog.isRunCanceled(); i++) {
-
-            boolean binFound = false;
-
-            for (int j = 0; j < bins.size() && !binFound && !progressDialog.isRunCanceled(); j++) {
-                if (values.get(i) <= bins.get(j)) {
-                    binData[j]++;
-                    binFound = true;
-                }
-            }
-
-            if (!binFound) {
-                binData[binData.length - 1]++;
-            }
-        }
-
-        for (int i = 0; i < bins.size() + 1 && !progressDialog.isRunCanceled(); i++) {
-            if (i == 0) {
-                if (bins.get(i) > 0.0 || bins.get(i) < 0.0) {
-                    if (integerBins) {
-                        dataset.addValue(binData[i], categoryLabel, "<=" + bins.get(i).intValue() + dataType);
-                    } else {
-                        dataset.addValue(binData[i], categoryLabel, "<=" + bins.get(i) + dataType);
-                    }
-                } else if (integerBins) {
-                    dataset.addValue(binData[i], categoryLabel, "" + bins.get(i).intValue() + dataType);
-                } else {
-                    dataset.addValue(binData[i], categoryLabel, "" + bins.get(i) + dataType);
-                }
-            } else if (i == bins.size()) {
-                if (integerBins) {
-                    dataset.addValue(binData[i], categoryLabel, ">=" + bins.get(bins.size() - 1).intValue() + dataType);
-                } else {
-                    dataset.addValue(binData[i], categoryLabel, ">=" + bins.get(bins.size() - 1) + dataType);
-                }
-            } else if (integerBins) {
-                if (bins.get(i).intValue() == bins.get(i - 1).intValue() + 1) {
-                    dataset.addValue(binData[i], categoryLabel, "" + bins.get(i).intValue() + dataType);
-                } else {
-                    dataset.addValue(binData[i], categoryLabel, bins.get(i - 1).intValue() + "-" + bins.get(i).intValue() + dataType);
-                }
-            } else {
-                dataset.addValue(binData[i], categoryLabel, bins.get(i - 1) + "-" + bins.get(i) + dataType);
-            }
-        }
-    }
-
-    /**
-     * Returns the dataset for the peptide modification QC plot.
-     *
-     * @return the dataset for the peptide modification QC plot
-     *
-     * @throws SQLException exception thrown whenever an error occurred while
-     * interacting with the matches database
-     * @throws IOException exception thrown whenever an error occurred while
-     * interacting with the matches database
-     * @throws ClassNotFoundException exception thrown whenever an error
-     * occurred while deserializing a match from the database
-     * @throws InterruptedException exception thrown whenever a threading issue
-     * occurred while retrieving a match
-     */
-    private DefaultCategoryDataset getPeptideModificationsDataset() throws SQLException, IOException, ClassNotFoundException, InterruptedException {
-
-        Identification identification = peptideShakerGUI.getIdentification();
-        PtmSettings ptmSettings = peptideShakerGUI.getIdentificationParameters().getSearchParameters().getPtmSettings();
-
-        ArrayList<String> ptmNames = ptmSettings.getAllNotFixedModifications();
-        HashMap<String, Integer> confidentPtmMap = new HashMap<>(ptmNames.size());
-        HashMap<String, Integer> doubtfulPtmMap = new HashMap<>(ptmNames.size());
-        HashMap<String, Integer> notValidatedPtmMap = new HashMap<>(ptmNames.size());
-
-        PSParameter psParameter = new PSParameter();
-
-        ArrayList<String> modifiedPeptides = new ArrayList<>(identification.getPeptideIdentification().size());
-        for (String peptideKey : identification.getPeptideIdentification()) {
-            if (Peptide.isModified(peptideKey)) {
-                modifiedPeptides.add(peptideKey);
-            }
-        }
-
-        progressDialog.setPrimaryProgressCounterIndeterminate(false);
-        progressDialog.setMaxPrimaryProgressCounter(modifiedPeptides.size());
-        progressDialog.setValue(0);
-
-<<<<<<< HEAD
-        PeptideMatchesIterator peptideMatchesIterator = identification.getPeptideMatchesIterator(modifiedPeptides, progressDialog);
-=======
-        PeptideMatchesIterator peptideMatchesIterator = identification.getPeptideMatchesIterator(modifiedPeptides, parameters, false, null, progressDialog);
-        PeptideMatch peptideMatch;
->>>>>>> 98ab6bef
-
-        while ((peptideMatch = peptideMatchesIterator.next()) != null) {
-
-            String peptideKey = peptideMatch.getKey();
-            psParameter = (PSParameter)peptideMatch.getUrParam(psParameter);
-            Peptide peptide = peptideMatch.getTheoreticPeptide();
-
-            for (ModificationMatch modificationMatch : peptide.getModificationMatches()) {
-                String ptmName = modificationMatch.getTheoreticPtm();
-                switch (psParameter.getMatchValidationLevel()) {
-                    case confident:
-                        Integer occurrence = confidentPtmMap.get(ptmName);
-                        if (occurrence == null) {
-                            confidentPtmMap.put(ptmName, 1);
-                        } else {
-                            confidentPtmMap.put(ptmName, occurrence + 1);
-                        }
-                        break;
-                    case doubtful:
-                        occurrence = doubtfulPtmMap.get(ptmName);
-                        if (occurrence == null) {
-                            doubtfulPtmMap.put(ptmName, 1);
-                        } else {
-                            doubtfulPtmMap.put(ptmName, occurrence + 1);
-                        }
-                        break;
-                    default:
-                        occurrence = notValidatedPtmMap.get(ptmName);
-                        if (occurrence == null) {
-                            notValidatedPtmMap.put(ptmName, 1);
-                        } else {
-                            notValidatedPtmMap.put(ptmName, occurrence + 1);
-                        }
-                }
-            }
-
-            if (progressDialog.isRunCanceled()) {
-                break;
-            }
-            progressDialog.increaseSecondaryProgressCounter();
-        }
-
-        DefaultCategoryDataset dataset = new DefaultCategoryDataset();
-        for (String ptmName : ptmSettings.getAllNotFixedModifications()) {
-            Integer nConfident = confidentPtmMap.get(ptmName);
-            if (nConfident == null) {
-                nConfident = 0;
-            }
-            dataset.addValue(nConfident, "Confident", ptmName);
-            Integer nDoubtful = confidentPtmMap.get(ptmName);
-            if (nDoubtful == null) {
-                nDoubtful = 0;
-            }
-            dataset.addValue(nDoubtful, "Doubtful", ptmName);
-            Integer nNonValidated = notValidatedPtmMap.get(ptmName);
-            if (nNonValidated == null) {
-                nNonValidated = 0;
-            }
-            dataset.addValue(nNonValidated, "Not Validated", ptmName);
-        }
-
-        return dataset;
-    }
-
-    /**
-     * Returns the dataset for the peptide modification efficiency QC plot.
-     *
-     * @return the dataset for the peptide modification efficiency QC plot
-     *
-     * @throws SQLException exception thrown whenever an error occurred while
-     * interacting with the matches database
-     * @throws IOException exception thrown whenever an error occurred while
-     * interacting with the matches database
-     * @throws ClassNotFoundException exception thrown whenever an error
-     * occurred while deserializing a match from the database
-     * @throws InterruptedException exception thrown whenever a threading issue
-     * occurred while retrieving a match
-     */
-    private DefaultCategoryDataset getPeptideModificationEfficiencyDataset() throws SQLException, IOException, ClassNotFoundException, InterruptedException {
-
-        PTMFactory ptmFactory = PTMFactory.getInstance();
-
-        Identification identification = peptideShakerGUI.getIdentification();
-        IdentificationParameters identificationParameters = peptideShakerGUI.getIdentificationParameters();
-        PtmSettings ptmSettings = identificationParameters.getSearchParameters().getPtmSettings();
-        SequenceMatchingPreferences sequenceMatchingPreferences = identificationParameters.getSequenceMatchingPreferences();
-        SequenceMatchingPreferences ptmSequenceMatchingPreferences = identificationParameters.getPtmScoringPreferences().getSequenceMatchingPreferences();
-
-        ArrayList<String> ptmNames = ptmSettings.getAllNotFixedModifications();
-        HashMap<String, Integer> modifiedSitesMap = new HashMap<>(ptmNames.size());
-        HashMap<String, Integer> possibleSitesMap = new HashMap<>(ptmNames.size());
-
-        PSParameter psParameter = new PSParameter();
-        
-
-        progressDialog.setPrimaryProgressCounterIndeterminate(false);
-        progressDialog.setMaxPrimaryProgressCounter(identification.getPeptideIdentification().size());
-        progressDialog.setValue(0);
-
-<<<<<<< HEAD
-        PeptideMatchesIterator peptideMatchesIterator = identification.getPeptideMatchesIterator(progressDialog);
-
-        while (peptideMatchesIterator.hasNext()) {
-
-            PeptideMatch peptideMatch = peptideMatchesIterator.next();
-            
-            psParameter = (PSParameter)peptideMatch.getUrParam(psParameter);
-=======
-        PeptideMatchesIterator peptideMatchesIterator = identification.getPeptideMatchesIterator(parameters, false, null, progressDialog);
-        PeptideMatch peptideMatch;
-
-        while ((peptideMatch = peptideMatchesIterator.next()) != null) {
-            ;
-            String peptideKey = peptideMatch.getKey();
-            psParameter = (PSParameter) identification.getPeptideMatchParameter(peptideKey, psParameter);
->>>>>>> 98ab6bef
-            if (psParameter.getMatchValidationLevel().isValidated()) {
-                Peptide peptide = peptideMatch.getTheoreticPeptide();
-                HashMap<String, Integer> peptideModificationsMap = null;
-                if (peptide.getModificationMatches() != null) {
-                    peptideModificationsMap = new HashMap<>(peptide.getModificationMatches().size());
-                    for (ModificationMatch modificationMatch : peptide.getModificationMatches()) {
-                        String ptmName = modificationMatch.getTheoreticPtm();
-                        Integer occurrence = peptideModificationsMap.get(ptmName);
-                        if (occurrence == null) {
-                            peptideModificationsMap.put(ptmName, 1);
-                        } else {
-                            peptideModificationsMap.put(ptmName, occurrence + 1);
-                        }
-                    }
-                }
-                for (String ptmName : ptmSettings.getAllNotFixedModifications()) {
-                    PTM ptm = ptmFactory.getPTM(ptmName);
-                    ArrayList<Integer> possibleSites = peptide.getPotentialModificationSites(ptm, sequenceMatchingPreferences, ptmSequenceMatchingPreferences);
-                    if (!possibleSites.isEmpty()) {
-                        if (peptideModificationsMap != null) {
-                            Integer occurrencePeptide = peptideModificationsMap.get(ptmName);
-                            if (occurrencePeptide != null) {
-                                Integer occurrenceDataset = modifiedSitesMap.get(ptmName);
-                                if (occurrenceDataset == null) {
-                                    modifiedSitesMap.put(ptmName, occurrencePeptide);
-                                } else {
-                                    modifiedSitesMap.put(ptmName, occurrenceDataset + occurrencePeptide);
-                                }
-                            }
-                        }
-                        Integer possibleSitesDataset = possibleSitesMap.get(ptmName);
-                        if (possibleSitesDataset == null) {
-                            possibleSitesMap.put(ptmName, possibleSites.size());
-                        } else {
-                            possibleSitesMap.put(ptmName, possibleSitesDataset + possibleSites.size());
-                        }
-                    }
-                }
-            }
-
-            if (progressDialog.isRunCanceled()) {
-                break;
-            }
-            progressDialog.increaseSecondaryProgressCounter();
-        }
-
-        DefaultCategoryDataset dataset = new DefaultCategoryDataset();
-        for (String ptmName : ptmSettings.getAllNotFixedModifications()) {
-            Integer nFound = modifiedSitesMap.get(ptmName);
-            if (nFound == null) {
-                nFound = 0;
-            }
-            Integer nPossible = possibleSitesMap.get(ptmName);
-            Double rate = 0.0;
-            if (nPossible != null) {
-                rate = (100.0 * nFound) / nPossible;
-            }
-            dataset.addValue(rate, "Modified", ptmName);
-            double rest = 100 - rate;
-            dataset.addValue(rest, "Not Modified", ptmName);
-        }
-
-        return dataset;
-    }
-
-    /**
-     * Returns the dataset for the peptide modification rate QC plot.
-     *
-     * @return the dataset for the peptide modification rate QC plot
-     *
-     * @throws SQLException exception thrown whenever an error occurred while
-     * interacting with the matches database
-     * @throws IOException exception thrown whenever an error occurred while
-     * interacting with the matches database
-     * @throws ClassNotFoundException exception thrown whenever an error
-     * occurred while deserializing a match from the database
-     * @throws InterruptedException exception thrown whenever a threading issue
-     * occurred while retrieving a match
-     */
-    private DefaultCategoryDataset getPeptideModificationEnrichmentSpecificityDataset() throws SQLException, IOException, ClassNotFoundException, InterruptedException {
-
-        PTMFactory ptmFactory = PTMFactory.getInstance();
-
-        Identification identification = peptideShakerGUI.getIdentification();
-        IdentificationParameters identificationParameters = peptideShakerGUI.getIdentificationParameters();
-        PtmSettings ptmSettings = identificationParameters.getSearchParameters().getPtmSettings();
-        SequenceMatchingPreferences sequenceMatchingPreferences = identificationParameters.getSequenceMatchingPreferences();
-        SequenceMatchingPreferences ptmSequenceMatchingPreferences = identificationParameters.getPtmScoringPreferences().getSequenceMatchingPreferences();
-
-        ArrayList<String> ptmNames = ptmSettings.getAllNotFixedModifications();
-        HashMap<String, Integer> modifiedPeptidesMap = new HashMap<>(ptmNames.size());
-        HashMap<String, Integer> possiblyModifiedPeptidesMap = new HashMap<>(ptmNames.size());
-
-        PSParameter psParameter = new PSParameter();
-
-        progressDialog.setPrimaryProgressCounterIndeterminate(false);
-        progressDialog.setMaxPrimaryProgressCounter(identification.getPeptideIdentification().size());
-        progressDialog.setValue(0);
-
-<<<<<<< HEAD
-        PeptideMatchesIterator peptideMatchesIterator = identification.getPeptideMatchesIterator(progressDialog);
-=======
-        PeptideMatchesIterator peptideMatchesIterator = identification.getPeptideMatchesIterator(parameters, false, null, progressDialog);
-        PeptideMatch peptideMatch;
->>>>>>> 98ab6bef
-
-        while ((peptideMatch = peptideMatchesIterator.next()) != null) {
-
-<<<<<<< HEAD
-            PeptideMatch peptideMatch = peptideMatchesIterator.next();
-            psParameter = (PSParameter)peptideMatch.getUrParam(psParameter);
-=======
-            String peptideKey = peptideMatch.getKey();
-            psParameter = (PSParameter) identification.getPeptideMatchParameter(peptideKey, psParameter);
->>>>>>> 98ab6bef
-            if (psParameter.getMatchValidationLevel().isValidated()) {
-                Peptide peptide = peptideMatch.getTheoreticPeptide();
-                for (String ptmName : ptmSettings.getAllNotFixedModifications()) {
-                    PTM ptm = ptmFactory.getPTM(ptmName);
-                    ArrayList<Integer> possibleSites = peptide.getPotentialModificationSites(ptm, sequenceMatchingPreferences, ptmSequenceMatchingPreferences);
-                    if (!possibleSites.isEmpty()) {
-                        Integer nPossiblePeptides = possiblyModifiedPeptidesMap.get(ptmName);
-                        if (nPossiblePeptides == null) {
-                            possiblyModifiedPeptidesMap.put(ptmName, 1);
-                        } else {
-                            possiblyModifiedPeptidesMap.put(ptmName, nPossiblePeptides + 1);
-                        }
-                        boolean modified = false;
-                        if (peptide.getModificationMatches() != null) {
-                            for (ModificationMatch modificationMatch : peptide.getModificationMatches()) {
-                                if (modificationMatch.getTheoreticPtm().equals(ptmName)) {
-                                    modified = true;
-                                    break;
-                                }
-                            }
-                        }
-                        if (modified) {
-                            Integer nModifiedPeptides = modifiedPeptidesMap.get(ptmName);
-                            if (nModifiedPeptides == null) {
-                                modifiedPeptidesMap.put(ptmName, 1);
-                            } else {
-                                modifiedPeptidesMap.put(ptmName, nModifiedPeptides + 1);
-                            }
-                        }
-                    }
-                }
-            }
-
-            if (progressDialog.isRunCanceled()) {
-                break;
-            }
-            progressDialog.increaseSecondaryProgressCounter();
-        }
-
-        DefaultCategoryDataset dataset = new DefaultCategoryDataset();
-        for (String ptmName : ptmSettings.getAllNotFixedModifications()) {
-            Integer nFound = modifiedPeptidesMap.get(ptmName);
-            if (nFound == null) {
-                nFound = 0;
-            }
-            Integer nPossible = possiblyModifiedPeptidesMap.get(ptmName);
-            Double rate = 0.0;
-            if (nPossible != null) {
-                rate = (100.0 * nFound) / nPossible;
-            }
-            dataset.addValue(rate, "Modified", ptmName);
-            double rest = 0.0;
-            if (nPossible != null) {
-                rest = 100 - rate;
-            }
-            dataset.addValue(rest, "Not Modified", ptmName);
-        }
-
-        return dataset;
-    }
-}
+package eu.isas.peptideshaker.gui.tabpanels;
+
+import com.compomics.util.Util;
+import com.compomics.util.experiment.biology.enzymes.Enzyme;
+import com.compomics.util.experiment.biology.modifications.Modification;
+import com.compomics.util.experiment.biology.modifications.ModificationFactory;
+import com.compomics.util.experiment.biology.proteins.Peptide;
+import com.compomics.util.experiment.biology.proteins.Protein;
+import com.compomics.util.experiment.identification.Identification;
+import com.compomics.util.experiment.identification.protein_sequences.SequenceFactory;
+import com.compomics.util.experiment.identification.matches.PeptideMatch;
+import com.compomics.util.experiment.identification.matches.ProteinMatch;
+import com.compomics.util.experiment.identification.matches.SpectrumMatch;
+import com.compomics.util.experiment.identification.matches_iterators.PeptideMatchesIterator;
+import com.compomics.util.experiment.identification.matches_iterators.ProteinMatchesIterator;
+import com.compomics.util.experiment.identification.matches_iterators.PsmIterator;
+import com.compomics.util.experiment.mass_spectrometry.spectra.Precursor;
+import com.compomics.util.experiment.mass_spectrometry.SpectrumFactory;
+import com.compomics.util.gui.error_handlers.HelpDialog;
+import com.compomics.util.gui.waiting.waitinghandlers.ProgressDialogX;
+import com.compomics.util.gui.export.graphics.ExportGraphicsDialog;
+import com.compomics.util.experiment.identification.filtering.PeptideAssumptionFilter;
+import com.compomics.util.parameters.identification.search.ModificationParameters;
+import com.compomics.util.parameters.identification.search.SearchParameters;
+import com.compomics.util.experiment.identification.matches.ModificationMatch;
+import com.compomics.util.parameters.identification.search.DigestionParameters;
+import com.compomics.util.parameters.identification.IdentificationParameters;
+import com.compomics.util.parameters.identification.advanced.SequenceMatchingParameters;
+import eu.isas.peptideshaker.gui.PeptideShakerGUI;
+import eu.isas.peptideshaker.scoring.PSMaps;
+import eu.isas.peptideshaker.parameters.PSParameter;
+import eu.isas.peptideshaker.preferences.SpectrumCountingPreferences.SpectralCountingMethod;
+import eu.isas.peptideshaker.scoring.MatchValidationLevel;
+import eu.isas.peptideshaker.utils.IdentificationFeaturesGenerator;
+import java.awt.Color;
+import java.awt.ComponentOrientation;
+import java.awt.Toolkit;
+import java.io.IOException;
+import java.sql.SQLException;
+import java.util.ArrayList;
+import java.util.HashMap;
+import javax.swing.SwingUtilities;
+import org.jfree.chart.ChartFactory;
+import org.jfree.chart.ChartPanel;
+import org.jfree.chart.JFreeChart;
+import org.jfree.chart.axis.CategoryLabelPositions;
+import org.jfree.chart.labels.StandardCategoryToolTipGenerator;
+import org.jfree.chart.plot.PlotOrientation;
+import org.jfree.chart.renderer.category.StackedBarRenderer;
+import org.jfree.data.category.DefaultCategoryDataset;
+
+/**
+ * This panel will display QC statistics for the current project.
+ *
+ * @author Marc Vaudel
+ * @author Harald Barsnes
+ */
+public class QCPanel extends javax.swing.JPanel {
+
+    /**
+     * The main PeptideShaker GUI.
+     */
+    private PeptideShakerGUI peptideShakerGUI;
+    /**
+     * color for the plots (validated targets, validated decoy, non validated
+     * target, non validated decoy).
+     */
+    private Color[] histogramColors;
+    /**
+     * The sequence factory.
+     */
+    private SequenceFactory sequenceFactory = SequenceFactory.getInstance();
+    /**
+     * A simple progress dialog.
+     */
+    private static ProgressDialogX progressDialog;
+    /**
+     * Values of the validated target hits.
+     */
+    public ArrayList<Double> validatedValues;
+    /**
+     * Values of the doubtful validated target hits.
+     */
+    public ArrayList<Double> validatedDoubtfulValues;
+    /**
+     * Values of the non validated target hits.
+     */
+    public ArrayList<Double> nonValidatedValues;
+    /**
+     * Values of the validated decoy hits.
+     */
+    public ArrayList<Double> validatedDecoyValues;
+    /**
+     * Values of the non validated decoy hits.
+     */
+    public ArrayList<Double> nonValidatedDecoyValues;
+    /**
+     * The current maximum value to be plotted.
+     */
+    private double maxValue = Double.MAX_VALUE;
+
+    /**
+     * The list of supported plot types.
+     */
+    private enum PlotType {
+
+        Protein_Validated_Peptides, Protein_MS2_QuantScores, Protein_Sequence_Coverage, Protein_Sequence_Length,
+        Peptide_Validated_PSMs, Peptide_Missed_Cleavages, Peptide_Length, Peptide_Modifications, Peptide_Modification_Efficiency, Peptide_Modification_Specificity,
+        PSM_Precursor_Mass_Error, PSM_Precursor_Charge, None
+    }
+    /**
+     * The currently shown protein plot type.
+     */
+    private PlotType currentProteinPlotType = PlotType.None;
+    /**
+     * The currently shown peptide plot type.
+     */
+    private PlotType currentPeptidePlotType = PlotType.None;
+    /**
+     * The currently shown PSM plot type.
+     */
+    private PlotType currentPsmPlotType = PlotType.None;
+
+    /**
+     * Creates a new QCPanel.
+     *
+     * @param parent the PeptideShakerGUI parent
+     */
+    public QCPanel(PeptideShakerGUI parent) {
+        this.peptideShakerGUI = parent;
+        initComponents();
+
+        // set the histogram colors
+        histogramColors = new Color[5];
+        histogramColors[0] = peptideShakerGUI.getSparklineColor(); // Confident True Positives
+        histogramColors[1] = peptideShakerGUI.getUtilitiesUserParameters().getSparklineColorDoubtful(); // Doubtful True Positives
+        histogramColors[2] = peptideShakerGUI.getUtilitiesUserParameters().getSparklineColorFalsePositives(); // False Positives
+        histogramColors[3] = peptideShakerGUI.getUtilitiesUserParameters().getSparklineColorPossible(); // False Negatives
+        histogramColors[4] = Color.lightGray; // True Negatives
+
+        // make the tabs in the spectrum tabbed pane go from right to left
+        tabbedPane.setComponentOrientation(ComponentOrientation.RIGHT_TO_LEFT);
+    }
+
+    /**
+     * This method is called from within the constructor to initialize the form.
+     * WARNING: Do NOT modify this code. The content of this method is always
+     * regenerated by the Form Editor.
+     */
+    @SuppressWarnings("unchecked")
+    // <editor-fold defaultstate="collapsed" desc="Generated Code">//GEN-BEGIN:initComponents
+    private void initComponents() {
+
+        proteinButtonGroup = new javax.swing.ButtonGroup();
+        peptideButtonGroup = new javax.swing.ButtonGroup();
+        psmButtonGroup = new javax.swing.ButtonGroup();
+        qcPanel = new javax.swing.JPanel();
+        tabbedPane = new javax.swing.JTabbedPane();
+        psmPanel = new javax.swing.JPanel();
+        psmPlotTypePanel = new javax.swing.JPanel();
+        psmPrecursorMassErrorJRadioButton = new javax.swing.JRadioButton();
+        psmPrecursorChargeJRadioButton = new javax.swing.JRadioButton();
+        psmPlotLayeredPane = new javax.swing.JLayeredPane();
+        psmQCPlotPanel = new javax.swing.JPanel();
+        psmPlotHelpJButton = new javax.swing.JButton();
+        exportPsmPlotJButton = new javax.swing.JButton();
+        peptidePanel = new javax.swing.JPanel();
+        peptidesPlotTypePanel = new javax.swing.JPanel();
+        peptideValidatedPsmsJRadioButton = new javax.swing.JRadioButton();
+        peptideMissedCleavagesJRadioButton = new javax.swing.JRadioButton();
+        peptideLengthJRadioButton = new javax.swing.JRadioButton();
+        peptideModificationEfficiencyJRadioButton = new javax.swing.JRadioButton();
+        peptideModificationsJRadioButton = new javax.swing.JRadioButton();
+        peptideModificationSpecificityJRadioButton = new javax.swing.JRadioButton();
+        peptidesPlotLayeredPane = new javax.swing.JLayeredPane();
+        peptideQCPlotPanel = new javax.swing.JPanel();
+        peptidesPlotHelpJButton = new javax.swing.JButton();
+        exportPeptidesPlotJButton = new javax.swing.JButton();
+        proteinPanel = new javax.swing.JPanel();
+        proteinsPlotLayeredPane = new javax.swing.JLayeredPane();
+        proteinQCPlotPanel = new javax.swing.JPanel();
+        proteinsPlotHelpJButton = new javax.swing.JButton();
+        exportProteinsPlotJButton = new javax.swing.JButton();
+        proteinPlotTypePanel = new javax.swing.JPanel();
+        proteinSpectrumCountingScoreJRadioButton = new javax.swing.JRadioButton();
+        proteinNumberValidatedPeptidesJRadioButton = new javax.swing.JRadioButton();
+        proteinSequenceCoverageJRadioButton = new javax.swing.JRadioButton();
+        proteinSequenceLengthJRadioButton = new javax.swing.JRadioButton();
+
+        setBackground(new java.awt.Color(255, 255, 255));
+
+        qcPanel.setBorder(javax.swing.BorderFactory.createTitledBorder("Quality Control Plots"));
+        qcPanel.setOpaque(false);
+
+        tabbedPane.setTabPlacement(javax.swing.JTabbedPane.BOTTOM);
+        tabbedPane.addChangeListener(new javax.swing.event.ChangeListener() {
+            public void stateChanged(javax.swing.event.ChangeEvent evt) {
+                tabbedPaneStateChanged(evt);
+            }
+        });
+
+        psmPanel.setBackground(new java.awt.Color(255, 255, 255));
+
+        psmPlotTypePanel.setBorder(javax.swing.BorderFactory.createTitledBorder("Plot Type"));
+        psmPlotTypePanel.setOpaque(false);
+
+        psmButtonGroup.add(psmPrecursorMassErrorJRadioButton);
+        psmPrecursorMassErrorJRadioButton.setSelected(true);
+        psmPrecursorMassErrorJRadioButton.setText("Precursor m/z Error");
+        psmPrecursorMassErrorJRadioButton.setIconTextGap(10);
+        psmPrecursorMassErrorJRadioButton.setOpaque(false);
+        psmPrecursorMassErrorJRadioButton.addActionListener(new java.awt.event.ActionListener() {
+            public void actionPerformed(java.awt.event.ActionEvent evt) {
+                psmPrecursorMassErrorJRadioButtonActionPerformed(evt);
+            }
+        });
+
+        psmButtonGroup.add(psmPrecursorChargeJRadioButton);
+        psmPrecursorChargeJRadioButton.setText("Precursor Charge");
+        psmPrecursorChargeJRadioButton.setIconTextGap(10);
+        psmPrecursorChargeJRadioButton.setOpaque(false);
+        psmPrecursorChargeJRadioButton.addActionListener(new java.awt.event.ActionListener() {
+            public void actionPerformed(java.awt.event.ActionEvent evt) {
+                psmPrecursorChargeJRadioButtonActionPerformed(evt);
+            }
+        });
+
+        javax.swing.GroupLayout psmPlotTypePanelLayout = new javax.swing.GroupLayout(psmPlotTypePanel);
+        psmPlotTypePanel.setLayout(psmPlotTypePanelLayout);
+        psmPlotTypePanelLayout.setHorizontalGroup(
+            psmPlotTypePanelLayout.createParallelGroup(javax.swing.GroupLayout.Alignment.LEADING)
+            .addGroup(psmPlotTypePanelLayout.createSequentialGroup()
+                .addContainerGap()
+                .addComponent(psmPrecursorMassErrorJRadioButton)
+                .addGap(18, 18, 18)
+                .addComponent(psmPrecursorChargeJRadioButton)
+                .addContainerGap(729, Short.MAX_VALUE))
+        );
+        psmPlotTypePanelLayout.setVerticalGroup(
+            psmPlotTypePanelLayout.createParallelGroup(javax.swing.GroupLayout.Alignment.LEADING)
+            .addGroup(javax.swing.GroupLayout.Alignment.TRAILING, psmPlotTypePanelLayout.createSequentialGroup()
+                .addContainerGap(13, Short.MAX_VALUE)
+                .addGroup(psmPlotTypePanelLayout.createParallelGroup(javax.swing.GroupLayout.Alignment.BASELINE)
+                    .addComponent(psmPrecursorMassErrorJRadioButton)
+                    .addComponent(psmPrecursorChargeJRadioButton))
+                .addContainerGap())
+        );
+
+        psmPlotLayeredPane.addComponentListener(new java.awt.event.ComponentAdapter() {
+            public void componentResized(java.awt.event.ComponentEvent evt) {
+                psmPlotLayeredPaneComponentResized(evt);
+            }
+        });
+
+        psmQCPlotPanel.setOpaque(false);
+        psmQCPlotPanel.setLayout(new javax.swing.BoxLayout(psmQCPlotPanel, javax.swing.BoxLayout.LINE_AXIS));
+        psmPlotLayeredPane.add(psmQCPlotPanel);
+        psmQCPlotPanel.setBounds(0, 0, 650, 420);
+
+        psmPlotHelpJButton.setIcon(new javax.swing.ImageIcon(getClass().getResource("/icons/help_no_frame_grey.png"))); // NOI18N
+        psmPlotHelpJButton.setToolTipText("Help");
+        psmPlotHelpJButton.setBorder(null);
+        psmPlotHelpJButton.setBorderPainted(false);
+        psmPlotHelpJButton.setContentAreaFilled(false);
+        psmPlotHelpJButton.setRolloverIcon(new javax.swing.ImageIcon(getClass().getResource("/icons/help_no_frame.png"))); // NOI18N
+        psmPlotHelpJButton.addMouseListener(new java.awt.event.MouseAdapter() {
+            public void mouseEntered(java.awt.event.MouseEvent evt) {
+                psmPlotHelpJButtonMouseEntered(evt);
+            }
+            public void mouseExited(java.awt.event.MouseEvent evt) {
+                psmPlotHelpJButtonMouseExited(evt);
+            }
+        });
+        psmPlotHelpJButton.addActionListener(new java.awt.event.ActionListener() {
+            public void actionPerformed(java.awt.event.ActionEvent evt) {
+                psmPlotHelpJButtonActionPerformed(evt);
+            }
+        });
+        psmPlotLayeredPane.add(psmPlotHelpJButton);
+        psmPlotHelpJButton.setBounds(640, 0, 10, 25);
+        psmPlotLayeredPane.setLayer(psmPlotHelpJButton, javax.swing.JLayeredPane.POPUP_LAYER);
+
+        exportPsmPlotJButton.setIcon(new javax.swing.ImageIcon(getClass().getResource("/icons/export_no_frame_grey.png"))); // NOI18N
+        exportPsmPlotJButton.setToolTipText("Export");
+        exportPsmPlotJButton.setBorder(null);
+        exportPsmPlotJButton.setBorderPainted(false);
+        exportPsmPlotJButton.setContentAreaFilled(false);
+        exportPsmPlotJButton.setDisabledIcon(new javax.swing.ImageIcon(getClass().getResource("/icons/export_no_frame_grey.png"))); // NOI18N
+        exportPsmPlotJButton.setEnabled(false);
+        exportPsmPlotJButton.setRolloverIcon(new javax.swing.ImageIcon(getClass().getResource("/icons/export_no_frame.png"))); // NOI18N
+        exportPsmPlotJButton.addMouseListener(new java.awt.event.MouseAdapter() {
+            public void mouseEntered(java.awt.event.MouseEvent evt) {
+                exportPsmPlotJButtonMouseEntered(evt);
+            }
+            public void mouseExited(java.awt.event.MouseEvent evt) {
+                exportPsmPlotJButtonMouseExited(evt);
+            }
+        });
+        exportPsmPlotJButton.addActionListener(new java.awt.event.ActionListener() {
+            public void actionPerformed(java.awt.event.ActionEvent evt) {
+                exportPsmPlotJButtonActionPerformed(evt);
+            }
+        });
+        psmPlotLayeredPane.add(exportPsmPlotJButton);
+        exportPsmPlotJButton.setBounds(630, 0, 10, 25);
+        psmPlotLayeredPane.setLayer(exportPsmPlotJButton, javax.swing.JLayeredPane.POPUP_LAYER);
+
+        javax.swing.GroupLayout psmPanelLayout = new javax.swing.GroupLayout(psmPanel);
+        psmPanel.setLayout(psmPanelLayout);
+        psmPanelLayout.setHorizontalGroup(
+            psmPanelLayout.createParallelGroup(javax.swing.GroupLayout.Alignment.LEADING)
+            .addGroup(psmPanelLayout.createSequentialGroup()
+                .addContainerGap()
+                .addComponent(psmPlotTypePanel, javax.swing.GroupLayout.DEFAULT_SIZE, javax.swing.GroupLayout.DEFAULT_SIZE, Short.MAX_VALUE)
+                .addContainerGap())
+            .addGroup(psmPanelLayout.createParallelGroup(javax.swing.GroupLayout.Alignment.LEADING)
+                .addGroup(psmPanelLayout.createSequentialGroup()
+                    .addContainerGap()
+                    .addComponent(psmPlotLayeredPane, javax.swing.GroupLayout.DEFAULT_SIZE, 1005, Short.MAX_VALUE)
+                    .addContainerGap()))
+        );
+        psmPanelLayout.setVerticalGroup(
+            psmPanelLayout.createParallelGroup(javax.swing.GroupLayout.Alignment.LEADING)
+            .addGroup(javax.swing.GroupLayout.Alignment.TRAILING, psmPanelLayout.createSequentialGroup()
+                .addContainerGap(452, Short.MAX_VALUE)
+                .addComponent(psmPlotTypePanel, javax.swing.GroupLayout.PREFERRED_SIZE, javax.swing.GroupLayout.DEFAULT_SIZE, javax.swing.GroupLayout.PREFERRED_SIZE)
+                .addContainerGap())
+            .addGroup(psmPanelLayout.createParallelGroup(javax.swing.GroupLayout.Alignment.LEADING)
+                .addGroup(psmPanelLayout.createSequentialGroup()
+                    .addContainerGap()
+                    .addComponent(psmPlotLayeredPane, javax.swing.GroupLayout.DEFAULT_SIZE, 431, Short.MAX_VALUE)
+                    .addGap(93, 93, 93)))
+        );
+
+        tabbedPane.addTab("PSMs", psmPanel);
+
+        peptidePanel.setBackground(new java.awt.Color(255, 255, 255));
+
+        peptidesPlotTypePanel.setBorder(javax.swing.BorderFactory.createTitledBorder("Plot Type"));
+        peptidesPlotTypePanel.setOpaque(false);
+
+        peptideButtonGroup.add(peptideValidatedPsmsJRadioButton);
+        peptideValidatedPsmsJRadioButton.setSelected(true);
+        peptideValidatedPsmsJRadioButton.setText("# Validated PSMs");
+        peptideValidatedPsmsJRadioButton.setIconTextGap(10);
+        peptideValidatedPsmsJRadioButton.setOpaque(false);
+        peptideValidatedPsmsJRadioButton.addActionListener(new java.awt.event.ActionListener() {
+            public void actionPerformed(java.awt.event.ActionEvent evt) {
+                peptideValidatedPsmsJRadioButtonActionPerformed(evt);
+            }
+        });
+
+        peptideButtonGroup.add(peptideMissedCleavagesJRadioButton);
+        peptideMissedCleavagesJRadioButton.setText("Missed Cleavages");
+        peptideMissedCleavagesJRadioButton.setIconTextGap(10);
+        peptideMissedCleavagesJRadioButton.setOpaque(false);
+        peptideMissedCleavagesJRadioButton.addActionListener(new java.awt.event.ActionListener() {
+            public void actionPerformed(java.awt.event.ActionEvent evt) {
+                peptideMissedCleavagesJRadioButtonActionPerformed(evt);
+            }
+        });
+
+        peptideButtonGroup.add(peptideLengthJRadioButton);
+        peptideLengthJRadioButton.setText("Peptide Length");
+        peptideLengthJRadioButton.setIconTextGap(10);
+        peptideLengthJRadioButton.setOpaque(false);
+        peptideLengthJRadioButton.addActionListener(new java.awt.event.ActionListener() {
+            public void actionPerformed(java.awt.event.ActionEvent evt) {
+                peptideLengthJRadioButtonActionPerformed(evt);
+            }
+        });
+
+        peptideButtonGroup.add(peptideModificationEfficiencyJRadioButton);
+        peptideModificationEfficiencyJRadioButton.setText("Modification Efficiency");
+        peptideModificationEfficiencyJRadioButton.setIconTextGap(10);
+        peptideModificationEfficiencyJRadioButton.setOpaque(false);
+        peptideModificationEfficiencyJRadioButton.addActionListener(new java.awt.event.ActionListener() {
+            public void actionPerformed(java.awt.event.ActionEvent evt) {
+                peptideModificationEfficiencyJRadioButtonActionPerformed(evt);
+            }
+        });
+
+        peptideButtonGroup.add(peptideModificationsJRadioButton);
+        peptideModificationsJRadioButton.setText("# Modifications");
+        peptideModificationsJRadioButton.setIconTextGap(10);
+        peptideModificationsJRadioButton.setOpaque(false);
+        peptideModificationsJRadioButton.addActionListener(new java.awt.event.ActionListener() {
+            public void actionPerformed(java.awt.event.ActionEvent evt) {
+                peptideModificationsJRadioButtonActionPerformed(evt);
+            }
+        });
+
+        peptideButtonGroup.add(peptideModificationSpecificityJRadioButton);
+        peptideModificationSpecificityJRadioButton.setText("Modification Specificity");
+        peptideModificationSpecificityJRadioButton.setIconTextGap(10);
+        peptideModificationSpecificityJRadioButton.setOpaque(false);
+        peptideModificationSpecificityJRadioButton.addActionListener(new java.awt.event.ActionListener() {
+            public void actionPerformed(java.awt.event.ActionEvent evt) {
+                peptideModificationSpecificityJRadioButtonActionPerformed(evt);
+            }
+        });
+
+        javax.swing.GroupLayout peptidesPlotTypePanelLayout = new javax.swing.GroupLayout(peptidesPlotTypePanel);
+        peptidesPlotTypePanel.setLayout(peptidesPlotTypePanelLayout);
+        peptidesPlotTypePanelLayout.setHorizontalGroup(
+            peptidesPlotTypePanelLayout.createParallelGroup(javax.swing.GroupLayout.Alignment.LEADING)
+            .addGroup(peptidesPlotTypePanelLayout.createSequentialGroup()
+                .addContainerGap()
+                .addComponent(peptideValidatedPsmsJRadioButton)
+                .addGap(18, 18, 18)
+                .addComponent(peptideMissedCleavagesJRadioButton)
+                .addGap(18, 18, 18)
+                .addComponent(peptideLengthJRadioButton)
+                .addGap(18, 18, 18)
+                .addComponent(peptideModificationsJRadioButton)
+                .addGap(18, 18, 18)
+                .addComponent(peptideModificationEfficiencyJRadioButton)
+                .addGap(18, 18, 18)
+                .addComponent(peptideModificationSpecificityJRadioButton)
+                .addContainerGap(181, Short.MAX_VALUE))
+        );
+        peptidesPlotTypePanelLayout.setVerticalGroup(
+            peptidesPlotTypePanelLayout.createParallelGroup(javax.swing.GroupLayout.Alignment.LEADING)
+            .addGroup(javax.swing.GroupLayout.Alignment.TRAILING, peptidesPlotTypePanelLayout.createSequentialGroup()
+                .addContainerGap(13, Short.MAX_VALUE)
+                .addGroup(peptidesPlotTypePanelLayout.createParallelGroup(javax.swing.GroupLayout.Alignment.BASELINE)
+                    .addComponent(peptideValidatedPsmsJRadioButton)
+                    .addComponent(peptideMissedCleavagesJRadioButton)
+                    .addComponent(peptideLengthJRadioButton)
+                    .addComponent(peptideModificationEfficiencyJRadioButton)
+                    .addComponent(peptideModificationsJRadioButton)
+                    .addComponent(peptideModificationSpecificityJRadioButton))
+                .addContainerGap())
+        );
+
+        peptidesPlotLayeredPane.addComponentListener(new java.awt.event.ComponentAdapter() {
+            public void componentResized(java.awt.event.ComponentEvent evt) {
+                peptidesPlotLayeredPaneComponentResized(evt);
+            }
+        });
+
+        peptideQCPlotPanel.setOpaque(false);
+        peptideQCPlotPanel.setLayout(new javax.swing.BoxLayout(peptideQCPlotPanel, javax.swing.BoxLayout.LINE_AXIS));
+        peptidesPlotLayeredPane.add(peptideQCPlotPanel);
+        peptideQCPlotPanel.setBounds(0, 0, 660, 420);
+
+        peptidesPlotHelpJButton.setIcon(new javax.swing.ImageIcon(getClass().getResource("/icons/help_no_frame_grey.png"))); // NOI18N
+        peptidesPlotHelpJButton.setToolTipText("Help");
+        peptidesPlotHelpJButton.setBorder(null);
+        peptidesPlotHelpJButton.setBorderPainted(false);
+        peptidesPlotHelpJButton.setContentAreaFilled(false);
+        peptidesPlotHelpJButton.setRolloverIcon(new javax.swing.ImageIcon(getClass().getResource("/icons/help_no_frame.png"))); // NOI18N
+        peptidesPlotHelpJButton.addMouseListener(new java.awt.event.MouseAdapter() {
+            public void mouseEntered(java.awt.event.MouseEvent evt) {
+                peptidesPlotHelpJButtonMouseEntered(evt);
+            }
+            public void mouseExited(java.awt.event.MouseEvent evt) {
+                peptidesPlotHelpJButtonMouseExited(evt);
+            }
+        });
+        peptidesPlotHelpJButton.addActionListener(new java.awt.event.ActionListener() {
+            public void actionPerformed(java.awt.event.ActionEvent evt) {
+                peptidesPlotHelpJButtonActionPerformed(evt);
+            }
+        });
+        peptidesPlotLayeredPane.add(peptidesPlotHelpJButton);
+        peptidesPlotHelpJButton.setBounds(640, 0, 10, 25);
+        peptidesPlotLayeredPane.setLayer(peptidesPlotHelpJButton, javax.swing.JLayeredPane.POPUP_LAYER);
+
+        exportPeptidesPlotJButton.setIcon(new javax.swing.ImageIcon(getClass().getResource("/icons/export_no_frame_grey.png"))); // NOI18N
+        exportPeptidesPlotJButton.setToolTipText("Export");
+        exportPeptidesPlotJButton.setBorder(null);
+        exportPeptidesPlotJButton.setBorderPainted(false);
+        exportPeptidesPlotJButton.setContentAreaFilled(false);
+        exportPeptidesPlotJButton.setDisabledIcon(new javax.swing.ImageIcon(getClass().getResource("/icons/export_no_frame_grey.png"))); // NOI18N
+        exportPeptidesPlotJButton.setEnabled(false);
+        exportPeptidesPlotJButton.setRolloverIcon(new javax.swing.ImageIcon(getClass().getResource("/icons/export_no_frame.png"))); // NOI18N
+        exportPeptidesPlotJButton.addMouseListener(new java.awt.event.MouseAdapter() {
+            public void mouseEntered(java.awt.event.MouseEvent evt) {
+                exportPeptidesPlotJButtonMouseEntered(evt);
+            }
+            public void mouseExited(java.awt.event.MouseEvent evt) {
+                exportPeptidesPlotJButtonMouseExited(evt);
+            }
+        });
+        exportPeptidesPlotJButton.addActionListener(new java.awt.event.ActionListener() {
+            public void actionPerformed(java.awt.event.ActionEvent evt) {
+                exportPeptidesPlotJButtonActionPerformed(evt);
+            }
+        });
+        peptidesPlotLayeredPane.add(exportPeptidesPlotJButton);
+        exportPeptidesPlotJButton.setBounds(630, 0, 10, 25);
+        peptidesPlotLayeredPane.setLayer(exportPeptidesPlotJButton, javax.swing.JLayeredPane.POPUP_LAYER);
+
+        javax.swing.GroupLayout peptidePanelLayout = new javax.swing.GroupLayout(peptidePanel);
+        peptidePanel.setLayout(peptidePanelLayout);
+        peptidePanelLayout.setHorizontalGroup(
+            peptidePanelLayout.createParallelGroup(javax.swing.GroupLayout.Alignment.LEADING)
+            .addGroup(javax.swing.GroupLayout.Alignment.TRAILING, peptidePanelLayout.createSequentialGroup()
+                .addContainerGap()
+                .addComponent(peptidesPlotTypePanel, javax.swing.GroupLayout.DEFAULT_SIZE, javax.swing.GroupLayout.DEFAULT_SIZE, Short.MAX_VALUE)
+                .addContainerGap())
+            .addGroup(peptidePanelLayout.createParallelGroup(javax.swing.GroupLayout.Alignment.LEADING)
+                .addGroup(peptidePanelLayout.createSequentialGroup()
+                    .addContainerGap()
+                    .addComponent(peptidesPlotLayeredPane, javax.swing.GroupLayout.DEFAULT_SIZE, 1005, Short.MAX_VALUE)
+                    .addContainerGap()))
+        );
+        peptidePanelLayout.setVerticalGroup(
+            peptidePanelLayout.createParallelGroup(javax.swing.GroupLayout.Alignment.LEADING)
+            .addGroup(javax.swing.GroupLayout.Alignment.TRAILING, peptidePanelLayout.createSequentialGroup()
+                .addContainerGap(452, Short.MAX_VALUE)
+                .addComponent(peptidesPlotTypePanel, javax.swing.GroupLayout.PREFERRED_SIZE, javax.swing.GroupLayout.DEFAULT_SIZE, javax.swing.GroupLayout.PREFERRED_SIZE)
+                .addContainerGap())
+            .addGroup(peptidePanelLayout.createParallelGroup(javax.swing.GroupLayout.Alignment.LEADING)
+                .addGroup(peptidePanelLayout.createSequentialGroup()
+                    .addContainerGap()
+                    .addComponent(peptidesPlotLayeredPane, javax.swing.GroupLayout.DEFAULT_SIZE, 431, Short.MAX_VALUE)
+                    .addGap(93, 93, 93)))
+        );
+
+        tabbedPane.addTab("Peptides", peptidePanel);
+
+        proteinPanel.setBackground(new java.awt.Color(255, 255, 255));
+
+        proteinsPlotLayeredPane.addComponentListener(new java.awt.event.ComponentAdapter() {
+            public void componentResized(java.awt.event.ComponentEvent evt) {
+                proteinsPlotLayeredPaneComponentResized(evt);
+            }
+        });
+
+        proteinQCPlotPanel.setOpaque(false);
+        proteinQCPlotPanel.setLayout(new javax.swing.BoxLayout(proteinQCPlotPanel, javax.swing.BoxLayout.LINE_AXIS));
+        proteinsPlotLayeredPane.add(proteinQCPlotPanel);
+        proteinQCPlotPanel.setBounds(0, 0, 0, 0);
+
+        proteinsPlotHelpJButton.setIcon(new javax.swing.ImageIcon(getClass().getResource("/icons/help_no_frame_grey.png"))); // NOI18N
+        proteinsPlotHelpJButton.setToolTipText("Help");
+        proteinsPlotHelpJButton.setBorder(null);
+        proteinsPlotHelpJButton.setBorderPainted(false);
+        proteinsPlotHelpJButton.setContentAreaFilled(false);
+        proteinsPlotHelpJButton.setRolloverIcon(new javax.swing.ImageIcon(getClass().getResource("/icons/help_no_frame.png"))); // NOI18N
+        proteinsPlotHelpJButton.addMouseListener(new java.awt.event.MouseAdapter() {
+            public void mouseEntered(java.awt.event.MouseEvent evt) {
+                proteinsPlotHelpJButtonMouseEntered(evt);
+            }
+            public void mouseExited(java.awt.event.MouseEvent evt) {
+                proteinsPlotHelpJButtonMouseExited(evt);
+            }
+        });
+        proteinsPlotHelpJButton.addActionListener(new java.awt.event.ActionListener() {
+            public void actionPerformed(java.awt.event.ActionEvent evt) {
+                proteinsPlotHelpJButtonActionPerformed(evt);
+            }
+        });
+        proteinsPlotLayeredPane.add(proteinsPlotHelpJButton);
+        proteinsPlotHelpJButton.setBounds(640, 0, 10, 25);
+        proteinsPlotLayeredPane.setLayer(proteinsPlotHelpJButton, javax.swing.JLayeredPane.POPUP_LAYER);
+
+        exportProteinsPlotJButton.setIcon(new javax.swing.ImageIcon(getClass().getResource("/icons/export_no_frame_grey.png"))); // NOI18N
+        exportProteinsPlotJButton.setToolTipText("Export");
+        exportProteinsPlotJButton.setBorder(null);
+        exportProteinsPlotJButton.setBorderPainted(false);
+        exportProteinsPlotJButton.setContentAreaFilled(false);
+        exportProteinsPlotJButton.setDisabledIcon(new javax.swing.ImageIcon(getClass().getResource("/icons/export_no_frame_grey.png"))); // NOI18N
+        exportProteinsPlotJButton.setEnabled(false);
+        exportProteinsPlotJButton.setRolloverIcon(new javax.swing.ImageIcon(getClass().getResource("/icons/export_no_frame.png"))); // NOI18N
+        exportProteinsPlotJButton.addMouseListener(new java.awt.event.MouseAdapter() {
+            public void mouseEntered(java.awt.event.MouseEvent evt) {
+                exportProteinsPlotJButtonMouseEntered(evt);
+            }
+            public void mouseExited(java.awt.event.MouseEvent evt) {
+                exportProteinsPlotJButtonMouseExited(evt);
+            }
+        });
+        exportProteinsPlotJButton.addActionListener(new java.awt.event.ActionListener() {
+            public void actionPerformed(java.awt.event.ActionEvent evt) {
+                exportProteinsPlotJButtonActionPerformed(evt);
+            }
+        });
+        proteinsPlotLayeredPane.add(exportProteinsPlotJButton);
+        exportProteinsPlotJButton.setBounds(630, 0, 10, 25);
+        proteinsPlotLayeredPane.setLayer(exportProteinsPlotJButton, javax.swing.JLayeredPane.POPUP_LAYER);
+
+        proteinPlotTypePanel.setBorder(javax.swing.BorderFactory.createTitledBorder("Plot Type"));
+        proteinPlotTypePanel.setOpaque(false);
+
+        proteinButtonGroup.add(proteinSpectrumCountingScoreJRadioButton);
+        proteinSpectrumCountingScoreJRadioButton.setText("MS2 Quantification Scores");
+        proteinSpectrumCountingScoreJRadioButton.setIconTextGap(10);
+        proteinSpectrumCountingScoreJRadioButton.setOpaque(false);
+        proteinSpectrumCountingScoreJRadioButton.addActionListener(new java.awt.event.ActionListener() {
+            public void actionPerformed(java.awt.event.ActionEvent evt) {
+                proteinSpectrumCountingScoreJRadioButtonActionPerformed(evt);
+            }
+        });
+
+        proteinButtonGroup.add(proteinNumberValidatedPeptidesJRadioButton);
+        proteinNumberValidatedPeptidesJRadioButton.setSelected(true);
+        proteinNumberValidatedPeptidesJRadioButton.setText("#Validated Peptides");
+        proteinNumberValidatedPeptidesJRadioButton.setIconTextGap(10);
+        proteinNumberValidatedPeptidesJRadioButton.setOpaque(false);
+        proteinNumberValidatedPeptidesJRadioButton.addActionListener(new java.awt.event.ActionListener() {
+            public void actionPerformed(java.awt.event.ActionEvent evt) {
+                proteinNumberValidatedPeptidesJRadioButtonActionPerformed(evt);
+            }
+        });
+
+        proteinButtonGroup.add(proteinSequenceCoverageJRadioButton);
+        proteinSequenceCoverageJRadioButton.setText("Sequence Coverage");
+        proteinSequenceCoverageJRadioButton.setIconTextGap(10);
+        proteinSequenceCoverageJRadioButton.setOpaque(false);
+        proteinSequenceCoverageJRadioButton.addActionListener(new java.awt.event.ActionListener() {
+            public void actionPerformed(java.awt.event.ActionEvent evt) {
+                proteinSequenceCoverageJRadioButtonActionPerformed(evt);
+            }
+        });
+
+        proteinButtonGroup.add(proteinSequenceLengthJRadioButton);
+        proteinSequenceLengthJRadioButton.setText("Sequence Length");
+        proteinSequenceLengthJRadioButton.setIconTextGap(10);
+        proteinSequenceLengthJRadioButton.setOpaque(false);
+        proteinSequenceLengthJRadioButton.addActionListener(new java.awt.event.ActionListener() {
+            public void actionPerformed(java.awt.event.ActionEvent evt) {
+                proteinSequenceLengthJRadioButtonActionPerformed(evt);
+            }
+        });
+
+        javax.swing.GroupLayout proteinPlotTypePanelLayout = new javax.swing.GroupLayout(proteinPlotTypePanel);
+        proteinPlotTypePanel.setLayout(proteinPlotTypePanelLayout);
+        proteinPlotTypePanelLayout.setHorizontalGroup(
+            proteinPlotTypePanelLayout.createParallelGroup(javax.swing.GroupLayout.Alignment.LEADING)
+            .addGroup(proteinPlotTypePanelLayout.createSequentialGroup()
+                .addContainerGap()
+                .addComponent(proteinNumberValidatedPeptidesJRadioButton)
+                .addGap(18, 18, 18)
+                .addComponent(proteinSequenceCoverageJRadioButton)
+                .addGap(18, 18, 18)
+                .addComponent(proteinSequenceLengthJRadioButton)
+                .addGap(18, 18, 18)
+                .addComponent(proteinSpectrumCountingScoreJRadioButton)
+                .addContainerGap(405, Short.MAX_VALUE))
+        );
+        proteinPlotTypePanelLayout.setVerticalGroup(
+            proteinPlotTypePanelLayout.createParallelGroup(javax.swing.GroupLayout.Alignment.LEADING)
+            .addGroup(javax.swing.GroupLayout.Alignment.TRAILING, proteinPlotTypePanelLayout.createSequentialGroup()
+                .addContainerGap(13, Short.MAX_VALUE)
+                .addGroup(proteinPlotTypePanelLayout.createParallelGroup(javax.swing.GroupLayout.Alignment.BASELINE)
+                    .addComponent(proteinNumberValidatedPeptidesJRadioButton)
+                    .addComponent(proteinSpectrumCountingScoreJRadioButton)
+                    .addComponent(proteinSequenceCoverageJRadioButton)
+                    .addComponent(proteinSequenceLengthJRadioButton))
+                .addContainerGap())
+        );
+
+        javax.swing.GroupLayout proteinPanelLayout = new javax.swing.GroupLayout(proteinPanel);
+        proteinPanel.setLayout(proteinPanelLayout);
+        proteinPanelLayout.setHorizontalGroup(
+            proteinPanelLayout.createParallelGroup(javax.swing.GroupLayout.Alignment.LEADING)
+            .addGroup(javax.swing.GroupLayout.Alignment.TRAILING, proteinPanelLayout.createSequentialGroup()
+                .addContainerGap()
+                .addGroup(proteinPanelLayout.createParallelGroup(javax.swing.GroupLayout.Alignment.TRAILING)
+                    .addComponent(proteinsPlotLayeredPane, javax.swing.GroupLayout.Alignment.LEADING, javax.swing.GroupLayout.DEFAULT_SIZE, 1005, Short.MAX_VALUE)
+                    .addComponent(proteinPlotTypePanel, javax.swing.GroupLayout.Alignment.LEADING, javax.swing.GroupLayout.DEFAULT_SIZE, javax.swing.GroupLayout.DEFAULT_SIZE, Short.MAX_VALUE))
+                .addContainerGap())
+        );
+        proteinPanelLayout.setVerticalGroup(
+            proteinPanelLayout.createParallelGroup(javax.swing.GroupLayout.Alignment.LEADING)
+            .addGroup(javax.swing.GroupLayout.Alignment.TRAILING, proteinPanelLayout.createSequentialGroup()
+                .addContainerGap()
+                .addComponent(proteinsPlotLayeredPane, javax.swing.GroupLayout.DEFAULT_SIZE, 435, Short.MAX_VALUE)
+                .addGap(4, 4, 4)
+                .addComponent(proteinPlotTypePanel, javax.swing.GroupLayout.PREFERRED_SIZE, javax.swing.GroupLayout.DEFAULT_SIZE, javax.swing.GroupLayout.PREFERRED_SIZE)
+                .addContainerGap())
+        );
+
+        tabbedPane.addTab("Proteins", proteinPanel);
+
+        tabbedPane.setSelectedIndex(2);
+
+        javax.swing.GroupLayout qcPanelLayout = new javax.swing.GroupLayout(qcPanel);
+        qcPanel.setLayout(qcPanelLayout);
+        qcPanelLayout.setHorizontalGroup(
+            qcPanelLayout.createParallelGroup(javax.swing.GroupLayout.Alignment.LEADING)
+            .addGroup(qcPanelLayout.createSequentialGroup()
+                .addContainerGap()
+                .addComponent(tabbedPane)
+                .addContainerGap())
+        );
+        qcPanelLayout.setVerticalGroup(
+            qcPanelLayout.createParallelGroup(javax.swing.GroupLayout.Alignment.LEADING)
+            .addGroup(qcPanelLayout.createSequentialGroup()
+                .addContainerGap()
+                .addComponent(tabbedPane)
+                .addContainerGap())
+        );
+
+        javax.swing.GroupLayout layout = new javax.swing.GroupLayout(this);
+        this.setLayout(layout);
+        layout.setHorizontalGroup(
+            layout.createParallelGroup(javax.swing.GroupLayout.Alignment.LEADING)
+            .addGroup(layout.createSequentialGroup()
+                .addContainerGap()
+                .addComponent(qcPanel, javax.swing.GroupLayout.DEFAULT_SIZE, javax.swing.GroupLayout.DEFAULT_SIZE, Short.MAX_VALUE)
+                .addContainerGap())
+        );
+        layout.setVerticalGroup(
+            layout.createParallelGroup(javax.swing.GroupLayout.Alignment.LEADING)
+            .addGroup(layout.createSequentialGroup()
+                .addContainerGap()
+                .addComponent(qcPanel, javax.swing.GroupLayout.DEFAULT_SIZE, javax.swing.GroupLayout.DEFAULT_SIZE, Short.MAX_VALUE)
+                .addContainerGap())
+        );
+    }// </editor-fold>//GEN-END:initComponents
+
+    /**
+     * Update the protein QC plot.
+     *
+     * @param evt
+     */
+    private void proteinNumberValidatedPeptidesJRadioButtonActionPerformed(java.awt.event.ActionEvent evt) {//GEN-FIRST:event_proteinNumberValidatedPeptidesJRadioButtonActionPerformed
+        if (peptideShakerGUI.getIdentification() != null) {
+            updateProteinQCPlot();
+            exportProteinsPlotJButton.setEnabled(true);
+        }
+    }//GEN-LAST:event_proteinNumberValidatedPeptidesJRadioButtonActionPerformed
+
+    /**
+     * Update the protein QC plot.
+     *
+     * @param evt
+     */
+    private void proteinSpectrumCountingScoreJRadioButtonActionPerformed(java.awt.event.ActionEvent evt) {//GEN-FIRST:event_proteinSpectrumCountingScoreJRadioButtonActionPerformed
+        proteinNumberValidatedPeptidesJRadioButtonActionPerformed(evt);
+    }//GEN-LAST:event_proteinSpectrumCountingScoreJRadioButtonActionPerformed
+
+    /**
+     * Update the protein QC plot.
+     *
+     * @param evt
+     */
+    private void proteinSequenceCoverageJRadioButtonActionPerformed(java.awt.event.ActionEvent evt) {//GEN-FIRST:event_proteinSequenceCoverageJRadioButtonActionPerformed
+        proteinNumberValidatedPeptidesJRadioButtonActionPerformed(evt);
+    }//GEN-LAST:event_proteinSequenceCoverageJRadioButtonActionPerformed
+
+    /**
+     * Update the peptide QC plot.
+     *
+     * @param evt
+     */
+    private void peptideMissedCleavagesJRadioButtonActionPerformed(java.awt.event.ActionEvent evt) {//GEN-FIRST:event_peptideMissedCleavagesJRadioButtonActionPerformed
+        if (peptideShakerGUI.getIdentification() != null) {
+            updatePeptideQCPlot();
+            exportPeptidesPlotJButton.setEnabled(true);
+        }
+    }//GEN-LAST:event_peptideMissedCleavagesJRadioButtonActionPerformed
+
+    /**
+     * Update the peptide QC plot.
+     *
+     * @param evt
+     */
+    private void peptideValidatedPsmsJRadioButtonActionPerformed(java.awt.event.ActionEvent evt) {//GEN-FIRST:event_peptideValidatedPsmsJRadioButtonActionPerformed
+        peptideMissedCleavagesJRadioButtonActionPerformed(evt);
+    }//GEN-LAST:event_peptideValidatedPsmsJRadioButtonActionPerformed
+
+    /**
+     * Update the PSM QC plot.
+     *
+     * @param evt
+     */
+    private void psmPrecursorMassErrorJRadioButtonActionPerformed(java.awt.event.ActionEvent evt) {//GEN-FIRST:event_psmPrecursorMassErrorJRadioButtonActionPerformed
+        if (peptideShakerGUI.getIdentification() != null) {
+            updatePsmQCPlot();
+            exportPsmPlotJButton.setEnabled(true);
+        }
+    }//GEN-LAST:event_psmPrecursorMassErrorJRadioButtonActionPerformed
+
+    /**
+     * Update the PSM QC plot.
+     *
+     * @param evt
+     */
+    private void psmPrecursorChargeJRadioButtonActionPerformed(java.awt.event.ActionEvent evt) {//GEN-FIRST:event_psmPrecursorChargeJRadioButtonActionPerformed
+        psmPrecursorMassErrorJRadioButtonActionPerformed(evt);
+    }//GEN-LAST:event_psmPrecursorChargeJRadioButtonActionPerformed
+
+    /**
+     * Resize the PSM plot area.
+     *
+     * @param evt
+     */
+    private void psmPlotLayeredPaneComponentResized(java.awt.event.ComponentEvent evt) {//GEN-FIRST:event_psmPlotLayeredPaneComponentResized
+
+        // resize the layered panels
+        SwingUtilities.invokeLater(new Runnable() {
+            public void run() {
+
+                // move the icons
+                psmPlotLayeredPane.getComponent(0).setBounds(
+                        psmPlotLayeredPane.getWidth() - psmPlotLayeredPane.getComponent(0).getWidth() - 10,
+                        -3,
+                        psmPlotLayeredPane.getComponent(0).getWidth(),
+                        psmPlotLayeredPane.getComponent(0).getHeight());
+
+                psmPlotLayeredPane.getComponent(1).setBounds(
+                        psmPlotLayeredPane.getWidth() - psmPlotLayeredPane.getComponent(1).getWidth() - 25,
+                        -3,
+                        psmPlotLayeredPane.getComponent(1).getWidth(),
+                        psmPlotLayeredPane.getComponent(1).getHeight());
+
+                // resize the plot area
+                psmPlotLayeredPane.getComponent(2).setBounds(0, 0, psmPlotLayeredPane.getWidth(), psmPlotLayeredPane.getHeight());
+                psmPlotLayeredPane.revalidate();
+                psmPlotLayeredPane.repaint();
+            }
+        });
+
+    }//GEN-LAST:event_psmPlotLayeredPaneComponentResized
+
+    /**
+     * Change the cursor to a hand cursor.
+     *
+     * @param evt
+     */
+    private void exportPsmPlotJButtonMouseEntered(java.awt.event.MouseEvent evt) {//GEN-FIRST:event_exportPsmPlotJButtonMouseEntered
+        setCursor(new java.awt.Cursor(java.awt.Cursor.HAND_CURSOR));
+    }//GEN-LAST:event_exportPsmPlotJButtonMouseEntered
+
+    /**
+     * Change the cursor back to the default cursor.
+     *
+     * @param evt
+     */
+    private void exportPsmPlotJButtonMouseExited(java.awt.event.MouseEvent evt) {//GEN-FIRST:event_exportPsmPlotJButtonMouseExited
+        setCursor(new java.awt.Cursor(java.awt.Cursor.DEFAULT_CURSOR));
+    }//GEN-LAST:event_exportPsmPlotJButtonMouseExited
+
+    /**
+     * Export the plot.
+     *
+     * @param evt
+     */
+    private void exportPsmPlotJButtonActionPerformed(java.awt.event.ActionEvent evt) {//GEN-FIRST:event_exportPsmPlotJButtonActionPerformed
+        new ExportGraphicsDialog(peptideShakerGUI, peptideShakerGUI.getNormalIcon(), peptideShakerGUI.getWaitingIcon(), true, psmQCPlotPanel, peptideShakerGUI.getLastSelectedFolder());
+    }//GEN-LAST:event_exportPsmPlotJButtonActionPerformed
+
+    /**
+     * Change the cursor to a hand cursor.
+     *
+     * @param evt
+     */
+    private void psmPlotHelpJButtonMouseEntered(java.awt.event.MouseEvent evt) {//GEN-FIRST:event_psmPlotHelpJButtonMouseEntered
+        setCursor(new java.awt.Cursor(java.awt.Cursor.HAND_CURSOR));
+    }//GEN-LAST:event_psmPlotHelpJButtonMouseEntered
+
+    /**
+     * Change the cursor back to the default cursor.
+     *
+     * @param evt
+     */
+    private void psmPlotHelpJButtonMouseExited(java.awt.event.MouseEvent evt) {//GEN-FIRST:event_psmPlotHelpJButtonMouseExited
+        setCursor(new java.awt.Cursor(java.awt.Cursor.DEFAULT_CURSOR));
+    }//GEN-LAST:event_psmPlotHelpJButtonMouseExited
+
+    /**
+     * Open the help dialog.
+     *
+     * @param evt
+     */
+    private void psmPlotHelpJButtonActionPerformed(java.awt.event.ActionEvent evt) {//GEN-FIRST:event_psmPlotHelpJButtonActionPerformed
+        setCursor(new java.awt.Cursor(java.awt.Cursor.WAIT_CURSOR));
+        new HelpDialog(peptideShakerGUI, getClass().getResource("/helpFiles/QCPlots.html"), "#PSM",
+                Toolkit.getDefaultToolkit().getImage(getClass().getResource("/icons/help.GIF")),
+                Toolkit.getDefaultToolkit().getImage(getClass().getResource("/icons/peptide-shaker.gif")),
+                "Quality Control Plots - Help");
+        setCursor(new java.awt.Cursor(java.awt.Cursor.DEFAULT_CURSOR));
+    }//GEN-LAST:event_psmPlotHelpJButtonActionPerformed
+
+    /**
+     * Change the cursor to a hand cursor.
+     *
+     * @param evt
+     */
+    private void peptidesPlotHelpJButtonMouseEntered(java.awt.event.MouseEvent evt) {//GEN-FIRST:event_peptidesPlotHelpJButtonMouseEntered
+        setCursor(new java.awt.Cursor(java.awt.Cursor.HAND_CURSOR));
+    }//GEN-LAST:event_peptidesPlotHelpJButtonMouseEntered
+
+    /**
+     * Change the cursor back to the default cursor.
+     *
+     * @param evt
+     */
+    private void peptidesPlotHelpJButtonMouseExited(java.awt.event.MouseEvent evt) {//GEN-FIRST:event_peptidesPlotHelpJButtonMouseExited
+        setCursor(new java.awt.Cursor(java.awt.Cursor.DEFAULT_CURSOR));
+    }//GEN-LAST:event_peptidesPlotHelpJButtonMouseExited
+
+    /**
+     * Open the help dialog.
+     *
+     * @param evt
+     */
+    private void peptidesPlotHelpJButtonActionPerformed(java.awt.event.ActionEvent evt) {//GEN-FIRST:event_peptidesPlotHelpJButtonActionPerformed
+        setCursor(new java.awt.Cursor(java.awt.Cursor.WAIT_CURSOR));
+        new HelpDialog(peptideShakerGUI, getClass().getResource("/helpFiles/QCPlots.html"), "#Peptide",
+                Toolkit.getDefaultToolkit().getImage(getClass().getResource("/icons/help.GIF")),
+                Toolkit.getDefaultToolkit().getImage(getClass().getResource("/icons/peptide-shaker.gif")),
+                "Quality Control Plots - Help");
+        setCursor(new java.awt.Cursor(java.awt.Cursor.DEFAULT_CURSOR));
+    }//GEN-LAST:event_peptidesPlotHelpJButtonActionPerformed
+
+    /**
+     * Change the cursor to a hand cursor.
+     *
+     * @param evt
+     */
+    private void exportPeptidesPlotJButtonMouseEntered(java.awt.event.MouseEvent evt) {//GEN-FIRST:event_exportPeptidesPlotJButtonMouseEntered
+        setCursor(new java.awt.Cursor(java.awt.Cursor.HAND_CURSOR));
+    }//GEN-LAST:event_exportPeptidesPlotJButtonMouseEntered
+
+    /**
+     * Change the cursor back to the default cursor.
+     *
+     * @param evt
+     */
+    private void exportPeptidesPlotJButtonMouseExited(java.awt.event.MouseEvent evt) {//GEN-FIRST:event_exportPeptidesPlotJButtonMouseExited
+        setCursor(new java.awt.Cursor(java.awt.Cursor.DEFAULT_CURSOR));
+    }//GEN-LAST:event_exportPeptidesPlotJButtonMouseExited
+
+    /**
+     * Export the plot.
+     *
+     * @param evt
+     */
+    private void exportPeptidesPlotJButtonActionPerformed(java.awt.event.ActionEvent evt) {//GEN-FIRST:event_exportPeptidesPlotJButtonActionPerformed
+        new ExportGraphicsDialog(peptideShakerGUI, peptideShakerGUI.getNormalIcon(), peptideShakerGUI.getWaitingIcon(), true, peptideQCPlotPanel, peptideShakerGUI.getLastSelectedFolder());
+    }//GEN-LAST:event_exportPeptidesPlotJButtonActionPerformed
+
+    /**
+     * Resize the peptides plot area.
+     *
+     * @param evt
+     */
+    private void peptidesPlotLayeredPaneComponentResized(java.awt.event.ComponentEvent evt) {//GEN-FIRST:event_peptidesPlotLayeredPaneComponentResized
+        // resize the layered panels
+        SwingUtilities.invokeLater(new Runnable() {
+            public void run() {
+
+                // move the icons
+                peptidesPlotLayeredPane.getComponent(0).setBounds(
+                        peptidesPlotLayeredPane.getWidth() - peptidesPlotLayeredPane.getComponent(0).getWidth() - 10,
+                        -3,
+                        peptidesPlotLayeredPane.getComponent(0).getWidth(),
+                        peptidesPlotLayeredPane.getComponent(0).getHeight());
+
+                peptidesPlotLayeredPane.getComponent(1).setBounds(
+                        peptidesPlotLayeredPane.getWidth() - peptidesPlotLayeredPane.getComponent(1).getWidth() - 25,
+                        -3,
+                        peptidesPlotLayeredPane.getComponent(1).getWidth(),
+                        peptidesPlotLayeredPane.getComponent(1).getHeight());
+
+                // resize the plot area
+                peptidesPlotLayeredPane.getComponent(2).setBounds(0, 0, peptidesPlotLayeredPane.getWidth(), peptidesPlotLayeredPane.getHeight());
+                peptidesPlotLayeredPane.revalidate();
+                peptidesPlotLayeredPane.repaint();
+            }
+        });
+    }//GEN-LAST:event_peptidesPlotLayeredPaneComponentResized
+
+    /**
+     * Change the cursor to a hand cursor.
+     *
+     * @param evt
+     */
+    private void proteinsPlotHelpJButtonMouseEntered(java.awt.event.MouseEvent evt) {//GEN-FIRST:event_proteinsPlotHelpJButtonMouseEntered
+        setCursor(new java.awt.Cursor(java.awt.Cursor.HAND_CURSOR));
+    }//GEN-LAST:event_proteinsPlotHelpJButtonMouseEntered
+
+    /**
+     * Change the cursor back to the default cursor.
+     *
+     * @param evt
+     */
+    private void proteinsPlotHelpJButtonMouseExited(java.awt.event.MouseEvent evt) {//GEN-FIRST:event_proteinsPlotHelpJButtonMouseExited
+        setCursor(new java.awt.Cursor(java.awt.Cursor.DEFAULT_CURSOR));
+    }//GEN-LAST:event_proteinsPlotHelpJButtonMouseExited
+
+    /**
+     * Open the help dialog.
+     *
+     * @param evt
+     */
+    private void proteinsPlotHelpJButtonActionPerformed(java.awt.event.ActionEvent evt) {//GEN-FIRST:event_proteinsPlotHelpJButtonActionPerformed
+        setCursor(new java.awt.Cursor(java.awt.Cursor.WAIT_CURSOR));
+        new HelpDialog(peptideShakerGUI, getClass().getResource("/helpFiles/QCPlots.html"), "#Protein",
+                Toolkit.getDefaultToolkit().getImage(getClass().getResource("/icons/help.GIF")),
+                Toolkit.getDefaultToolkit().getImage(getClass().getResource("/icons/peptide-shaker.gif")),
+                "Quality Control Plots - Help");
+        setCursor(new java.awt.Cursor(java.awt.Cursor.DEFAULT_CURSOR));
+    }//GEN-LAST:event_proteinsPlotHelpJButtonActionPerformed
+
+    /**
+     * Change the cursor to a hand cursor.
+     *
+     * @param evt
+     */
+    private void exportProteinsPlotJButtonMouseEntered(java.awt.event.MouseEvent evt) {//GEN-FIRST:event_exportProteinsPlotJButtonMouseEntered
+        setCursor(new java.awt.Cursor(java.awt.Cursor.HAND_CURSOR));
+    }//GEN-LAST:event_exportProteinsPlotJButtonMouseEntered
+
+    /**
+     * Change the cursor back to the default cursor.
+     *
+     * @param evt
+     */
+    private void exportProteinsPlotJButtonMouseExited(java.awt.event.MouseEvent evt) {//GEN-FIRST:event_exportProteinsPlotJButtonMouseExited
+        setCursor(new java.awt.Cursor(java.awt.Cursor.DEFAULT_CURSOR));
+    }//GEN-LAST:event_exportProteinsPlotJButtonMouseExited
+
+    /**
+     * Export the plot.
+     *
+     * @param evt
+     */
+    private void exportProteinsPlotJButtonActionPerformed(java.awt.event.ActionEvent evt) {//GEN-FIRST:event_exportProteinsPlotJButtonActionPerformed
+        new ExportGraphicsDialog(peptideShakerGUI, peptideShakerGUI.getNormalIcon(), peptideShakerGUI.getWaitingIcon(), true, proteinQCPlotPanel, peptideShakerGUI.getLastSelectedFolder());
+    }//GEN-LAST:event_exportProteinsPlotJButtonActionPerformed
+
+    /**
+     * Resize the peptides plot area.
+     *
+     * @param evt
+     */
+    private void proteinsPlotLayeredPaneComponentResized(java.awt.event.ComponentEvent evt) {//GEN-FIRST:event_proteinsPlotLayeredPaneComponentResized
+        // resize the layered panels
+        SwingUtilities.invokeLater(new Runnable() {
+            public void run() {
+
+                // move the icons
+                proteinsPlotLayeredPane.getComponent(0).setBounds(
+                        proteinsPlotLayeredPane.getWidth() - proteinsPlotLayeredPane.getComponent(0).getWidth() - 10,
+                        -3,
+                        proteinsPlotLayeredPane.getComponent(0).getWidth(),
+                        proteinsPlotLayeredPane.getComponent(0).getHeight());
+
+                proteinsPlotLayeredPane.getComponent(1).setBounds(
+                        proteinsPlotLayeredPane.getWidth() - proteinsPlotLayeredPane.getComponent(1).getWidth() - 25,
+                        -3,
+                        proteinsPlotLayeredPane.getComponent(1).getWidth(),
+                        proteinsPlotLayeredPane.getComponent(1).getHeight());
+
+                // resize the plot area
+                proteinsPlotLayeredPane.getComponent(2).setBounds(0, 0, proteinsPlotLayeredPane.getWidth(), proteinsPlotLayeredPane.getHeight());
+                proteinsPlotLayeredPane.revalidate();
+                proteinsPlotLayeredPane.repaint();
+            }
+        });
+    }//GEN-LAST:event_proteinsPlotLayeredPaneComponentResized
+
+    /**
+     * Update the peptide QC plot.
+     *
+     * @param evt
+     */
+    private void peptideLengthJRadioButtonActionPerformed(java.awt.event.ActionEvent evt) {//GEN-FIRST:event_peptideLengthJRadioButtonActionPerformed
+        peptideMissedCleavagesJRadioButtonActionPerformed(evt);
+    }//GEN-LAST:event_peptideLengthJRadioButtonActionPerformed
+
+    /**
+     * Update the protein QC plot.
+     *
+     * @param evt
+     */
+    private void proteinSequenceLengthJRadioButtonActionPerformed(java.awt.event.ActionEvent evt) {//GEN-FIRST:event_proteinSequenceLengthJRadioButtonActionPerformed
+        proteinNumberValidatedPeptidesJRadioButtonActionPerformed(evt);
+    }//GEN-LAST:event_proteinSequenceLengthJRadioButtonActionPerformed
+
+    /**
+     * Update the QC plot in the selected tab.
+     *
+     * @param evt
+     */
+    private void tabbedPaneStateChanged(javax.swing.event.ChangeEvent evt) {//GEN-FIRST:event_tabbedPaneStateChanged
+        if (peptideShakerGUI.getIdentification() != null && peptideShakerGUI.getSelectedTab() == PeptideShakerGUI.QC_PLOTS_TAB_INDEX) {
+            switch (tabbedPane.getSelectedIndex()) {
+                case 0:
+                    // psms
+                    updatePsmQCPlot();
+                    exportPsmPlotJButton.setEnabled(true);
+                    break;
+                case 1:
+                    // peptides
+                    updatePeptideQCPlot();
+                    exportPeptidesPlotJButton.setEnabled(true);
+                    break;
+                case 2:
+                    // proteins
+                    updateProteinQCPlot();
+                    exportProteinsPlotJButton.setEnabled(true);
+                    break;
+                default:
+                    break;
+            }
+        }
+    }//GEN-LAST:event_tabbedPaneStateChanged
+
+    /**
+     * Display the modification efficiency plot.
+     *
+     * @param evt
+     */
+    private void peptideModificationEfficiencyJRadioButtonActionPerformed(java.awt.event.ActionEvent evt) {//GEN-FIRST:event_peptideModificationEfficiencyJRadioButtonActionPerformed
+        if (peptideShakerGUI.getIdentification() != null) {
+            updatePeptideQCPlot();
+            exportPeptidesPlotJButton.setEnabled(true);
+        }
+    }//GEN-LAST:event_peptideModificationEfficiencyJRadioButtonActionPerformed
+
+    /**
+     * Display the modifications plot.
+     *
+     * @param evt
+     */
+    private void peptideModificationsJRadioButtonActionPerformed(java.awt.event.ActionEvent evt) {//GEN-FIRST:event_peptideModificationsJRadioButtonActionPerformed
+        if (peptideShakerGUI.getIdentification() != null) {
+            updatePeptideQCPlot();
+            exportPeptidesPlotJButton.setEnabled(true);
+        }
+    }//GEN-LAST:event_peptideModificationsJRadioButtonActionPerformed
+
+    /**
+     * Display the modification specificity plot.
+     *
+     * @param evt
+     */
+    private void peptideModificationSpecificityJRadioButtonActionPerformed(java.awt.event.ActionEvent evt) {//GEN-FIRST:event_peptideModificationSpecificityJRadioButtonActionPerformed
+        if (peptideShakerGUI.getIdentification() != null) {
+            updatePeptideQCPlot();
+            exportPeptidesPlotJButton.setEnabled(true);
+        }
+    }//GEN-LAST:event_peptideModificationSpecificityJRadioButtonActionPerformed
+
+    // Variables declaration - do not modify//GEN-BEGIN:variables
+    private javax.swing.JButton exportPeptidesPlotJButton;
+    private javax.swing.JButton exportProteinsPlotJButton;
+    private javax.swing.JButton exportPsmPlotJButton;
+    private javax.swing.ButtonGroup peptideButtonGroup;
+    private javax.swing.JRadioButton peptideLengthJRadioButton;
+    private javax.swing.JRadioButton peptideMissedCleavagesJRadioButton;
+    private javax.swing.JRadioButton peptideModificationEfficiencyJRadioButton;
+    private javax.swing.JRadioButton peptideModificationSpecificityJRadioButton;
+    private javax.swing.JRadioButton peptideModificationsJRadioButton;
+    private javax.swing.JPanel peptidePanel;
+    private javax.swing.JPanel peptideQCPlotPanel;
+    private javax.swing.JRadioButton peptideValidatedPsmsJRadioButton;
+    private javax.swing.JButton peptidesPlotHelpJButton;
+    private javax.swing.JLayeredPane peptidesPlotLayeredPane;
+    private javax.swing.JPanel peptidesPlotTypePanel;
+    private javax.swing.ButtonGroup proteinButtonGroup;
+    private javax.swing.JRadioButton proteinNumberValidatedPeptidesJRadioButton;
+    private javax.swing.JPanel proteinPanel;
+    private javax.swing.JPanel proteinPlotTypePanel;
+    private javax.swing.JPanel proteinQCPlotPanel;
+    private javax.swing.JRadioButton proteinSequenceCoverageJRadioButton;
+    private javax.swing.JRadioButton proteinSequenceLengthJRadioButton;
+    private javax.swing.JRadioButton proteinSpectrumCountingScoreJRadioButton;
+    private javax.swing.JButton proteinsPlotHelpJButton;
+    private javax.swing.JLayeredPane proteinsPlotLayeredPane;
+    private javax.swing.ButtonGroup psmButtonGroup;
+    private javax.swing.JPanel psmPanel;
+    private javax.swing.JButton psmPlotHelpJButton;
+    private javax.swing.JLayeredPane psmPlotLayeredPane;
+    private javax.swing.JPanel psmPlotTypePanel;
+    private javax.swing.JRadioButton psmPrecursorChargeJRadioButton;
+    private javax.swing.JRadioButton psmPrecursorMassErrorJRadioButton;
+    private javax.swing.JPanel psmQCPlotPanel;
+    private javax.swing.JPanel qcPanel;
+    private javax.swing.JTabbedPane tabbedPane;
+    // End of variables declaration//GEN-END:variables
+
+    /**
+     * This method displays results on the panel.
+     */
+    public void displayResults() {
+
+        if (peptideShakerGUI.getIdentification() != null) {
+
+            currentProteinPlotType = PlotType.None;
+            currentPeptidePlotType = PlotType.None;
+            currentPsmPlotType = PlotType.None;
+
+            switch (tabbedPane.getSelectedIndex()) {
+                case 0:
+                    // psms
+                    updatePsmQCPlot();
+                    exportPsmPlotJButton.setEnabled(true);
+                    break;
+                case 1:
+                    // peptides
+                    updatePeptideQCPlot();
+                    exportPeptidesPlotJButton.setEnabled(true);
+                    break;
+                case 2:
+                    // proteins
+                    updateProteinQCPlot();
+                    exportProteinsPlotJButton.setEnabled(true);
+                    break;
+                default:
+                    break;
+            }
+
+            peptideShakerGUI.setUpdated(PeptideShakerGUI.QC_PLOTS_TAB_INDEX, true);
+        }
+    }
+
+    /**
+     * Updates the protein QC plot.
+     */
+    private void updateProteinQCPlot() {
+
+        // see if we need to update
+        if ((proteinSpectrumCountingScoreJRadioButton.isSelected() && currentProteinPlotType != PlotType.Protein_MS2_QuantScores)
+                || (proteinSequenceCoverageJRadioButton.isSelected() && currentProteinPlotType != PlotType.Protein_Sequence_Coverage)
+                || (proteinNumberValidatedPeptidesJRadioButton.isSelected() && currentProteinPlotType != PlotType.Protein_Validated_Peptides)
+                || (proteinSequenceLengthJRadioButton.isSelected() && currentProteinPlotType != PlotType.Protein_Sequence_Length)) {
+
+            progressDialog = new ProgressDialogX(peptideShakerGUI,
+                    Toolkit.getDefaultToolkit().getImage(getClass().getResource("/icons/peptide-shaker.gif")),
+                    Toolkit.getDefaultToolkit().getImage(getClass().getResource("/icons/peptide-shaker-orange.gif")),
+                    true);
+            progressDialog.setPrimaryProgressCounterIndeterminate(true);
+            progressDialog.setTitle("Loading QC Plot. Please Wait...");
+
+            new Thread(new Runnable() {
+                public void run() {
+                    try {
+                        progressDialog.setVisible(true);
+                    } catch (IndexOutOfBoundsException e) {
+                        // ignore
+                    }
+
+                }
+            }, "ProgressDialog").start();
+
+            new Thread("UpdatePlotThread") {
+                @Override
+                public void run() {
+
+                    progressDialog.setMaxPrimaryProgressCounter(peptideShakerGUI.getIdentification().getProteinIdentification().size());
+                    progressDialog.setTitle("Getting Protein Dataset. Please Wait...");
+                    getProteinDataset();
+                    progressDialog.setTitle("Loading Protein QC Plots. Please Wait...");
+
+                    DefaultCategoryDataset dataset = new DefaultCategoryDataset();
+                    ArrayList<Double> bins = new ArrayList<>();
+
+                    if (proteinSpectrumCountingScoreJRadioButton.isSelected()) {
+
+                        double tempMaxValue; // @TODO: support scientific x-axis for spectrum counting plot?
+
+                        // try to find a suitable range
+                        if (maxValue < 0.25) {
+                            tempMaxValue = 0.25;
+                        } else if (maxValue < 0.5) {
+                            tempMaxValue = 0.5;
+                        } else if (maxValue < 1) {
+                            tempMaxValue = 1;
+                        } else if (maxValue < 5) {
+                            tempMaxValue = 5;
+                        } else if (maxValue < 10) {
+                            tempMaxValue = 10;
+                        } else if (maxValue < 25) {
+                            tempMaxValue = 25;
+                        } else if (maxValue < 50) {
+                            tempMaxValue = 50;
+                        } else if (maxValue < 100) {
+                            tempMaxValue = 100;
+                        } else {
+                            tempMaxValue = Math.ceil(maxValue);
+                        }
+
+                        int nBins = 20;
+                        for (int i = 0; i <= nBins; i++) {
+                            double bin = i * tempMaxValue / nBins;
+                            bins.add(Util.roundDouble(bin, 4));
+                        }
+
+//                        getBinData(bins, validatedValues, dataset, "Confident True Positives", false);
+//                        getBinData(bins, validatedDoubtfulValues, dataset, "Doubtful True Positives", false);
+//                        getBinData(bins, validatedDecoyValues, dataset, "False Positives", false);
+//                        getBinData(bins, nonValidatedValues, dataset, "False Negatives", false);
+//                        getBinData(bins, nonValidatedDecoyValues, dataset, "True Negatives", false);
+                        getBinData(bins, validatedValues, dataset, "Confident", false);
+                        getBinData(bins, validatedDoubtfulValues, dataset, "Doubtful", false);
+                        getBinData(bins, nonValidatedValues, dataset, "Not Validated", false);
+
+                        currentProteinPlotType = PlotType.Protein_MS2_QuantScores;
+
+                    } else if (proteinSequenceCoverageJRadioButton.isSelected()) {
+
+                        bins.add(0.0);
+                        bins.add(10.0);
+                        bins.add(20.0);
+                        bins.add(30.0);
+                        bins.add(40.0);
+                        bins.add(50.0);
+                        bins.add(60.0);
+                        bins.add(70.0);
+                        bins.add(80.0);
+                        bins.add(90.0);
+
+//                        getBinData(bins, validatedValues, dataset, "Confident True Positives", "%", true);
+//                        getBinData(bins, validatedDoubtfulValues, dataset, "Doubtful True Positives", "%", true);
+//                        getBinData(bins, validatedDecoyValues, dataset, "False Positives", "%", true);
+//                        getBinData(bins, nonValidatedValues, dataset, "False Negatives", "%", true);
+//                        getBinData(bins, nonValidatedDecoyValues, dataset, "True Negatives", "%", true);
+                        getBinData(bins, validatedValues, dataset, "Confident", "%", true);
+                        getBinData(bins, validatedDoubtfulValues, dataset, "Doubtful", "%", true);
+                        getBinData(bins, nonValidatedValues, dataset, "Not Validated", "%", true);
+
+                        currentProteinPlotType = PlotType.Protein_Sequence_Coverage;
+
+                    } else if (proteinNumberValidatedPeptidesJRadioButton.isSelected()) {
+
+                        bins.add(0.0);
+                        bins.add(1.0);
+                        bins.add(2.0);
+                        bins.add(3.0);
+                        bins.add(5.0);
+                        bins.add(10.0);
+                        bins.add(20.0);
+                        bins.add(50.0);
+                        bins.add(100.0);
+                        bins.add(200.0);
+                        bins.add(500.0);
+
+//                        getBinData(bins, validatedValues, dataset, "Confident True Positives", true);
+//                        getBinData(bins, validatedDoubtfulValues, dataset, "Doubtful True Positives", true);
+//                        getBinData(bins, validatedDecoyValues, dataset, "False Positives", true);
+//                        getBinData(bins, nonValidatedValues, dataset, "False Negatives", true);
+//                        getBinData(bins, nonValidatedDecoyValues, dataset, "True Negatives", true);
+                        getBinData(bins, validatedValues, dataset, "Confident", true);
+                        getBinData(bins, validatedDoubtfulValues, dataset, "Doubtful", true);
+                        getBinData(bins, nonValidatedValues, dataset, "Not Validated", true);
+
+                        currentProteinPlotType = PlotType.Protein_Validated_Peptides;
+
+                    } else if (proteinSequenceLengthJRadioButton.isSelected()) {
+
+                        bins.add(0.0);
+                        bins.add(100.0);
+                        bins.add(250.0);
+                        bins.add(500.0);
+                        bins.add(1000.0);
+                        bins.add(1500.0);
+                        bins.add(2000.0);
+                        bins.add(2500.0);
+                        bins.add(3000.0);
+
+//                        getBinData(bins, validatedValues, dataset, "Confident True Positives", true);
+//                        getBinData(bins, validatedDoubtfulValues, dataset, "Doubtful True Positives", true);
+//                        getBinData(bins, validatedDecoyValues, dataset, "False Positives", true);
+//                        getBinData(bins, nonValidatedValues, dataset, "False Negatives", true);
+//                        getBinData(bins, nonValidatedDecoyValues, dataset, "True Negatives", true);
+                        getBinData(bins, validatedValues, dataset, "Confident", true);
+                        getBinData(bins, validatedDoubtfulValues, dataset, "Doubtful", true);
+                        getBinData(bins, nonValidatedValues, dataset, "Not Validated", true);
+
+                        currentProteinPlotType = PlotType.Protein_Sequence_Length;
+                    }
+
+                    if (!progressDialog.isRunCanceled()) {
+
+                        JFreeChart proteinChart = ChartFactory.createStackedBarChart(null, null, "Number of Proteins", dataset, PlotOrientation.VERTICAL, true, true, true);
+
+                        StackedBarRenderer renderer = new StackedBarRenderer();
+                        renderer.setShadowVisible(false);
+                        renderer.setSeriesPaint(0, histogramColors[0]);
+                        renderer.setSeriesPaint(1, histogramColors[1]);
+                        //renderer.setSeriesPaint(2, histogramColors[2]);
+                        renderer.setSeriesPaint(2, histogramColors[4]);
+                        //renderer.setSeriesPaint(3, histogramColors[3]);
+                        //renderer.setSeriesPaint(4, histogramColors[4]);
+                        renderer.setBaseToolTipGenerator(new StandardCategoryToolTipGenerator());
+                        proteinChart.getCategoryPlot().setRenderer(0, renderer);
+
+                        ChartPanel chartPanel = new ChartPanel(proteinChart);
+
+                        if (proteinNumberValidatedPeptidesJRadioButton.isSelected()) {
+                            proteinChart.getCategoryPlot().getDomainAxis().setLabel("Number of Validated Peptides");
+                            proteinChart.setTitle("Protein QC Plot - Number of Validated Peptides");
+                        } else if (proteinSpectrumCountingScoreJRadioButton.isSelected()) {
+                            proteinChart.setTitle("Protein QC Plot - MS2 Quantification Scores");
+
+                            if (peptideShakerGUI.getSpectrumCountingPreferences().getSelectedMethod() == SpectralCountingMethod.EMPAI) {
+                                proteinChart.getCategoryPlot().getDomainAxis().setLabel("MS2 Quantification (emPAI)");
+                            } else {
+                                proteinChart.getCategoryPlot().getDomainAxis().setLabel("MS2 Quantification (NSAF)");
+                            }
+
+                        } else if (proteinSequenceCoverageJRadioButton.isSelected()) {
+                            proteinChart.getCategoryPlot().getDomainAxis().setLabel("Sequence Coverage");
+                            proteinChart.setTitle("Protein QC Plot - Sequence Coverage");
+                        } else if (proteinSequenceLengthJRadioButton.isSelected()) {
+                            proteinChart.getCategoryPlot().getDomainAxis().setLabel("Sequence Length");
+                            proteinChart.setTitle("Protein QC Plot - Sequence Length");
+                        }
+
+                        // set background color
+                        proteinChart.getPlot().setBackgroundPaint(Color.WHITE);
+                        proteinChart.setBackgroundPaint(Color.WHITE);
+                        chartPanel.setBackground(Color.WHITE);
+
+                        // remove space before/after the domain axis
+                        proteinChart.getCategoryPlot().getDomainAxis().setUpperMargin(0);
+                        proteinChart.getCategoryPlot().getDomainAxis().setLowerMargin(0);
+
+                        // rotate the x-axis labels to make sure that they are readable
+                        if (proteinSpectrumCountingScoreJRadioButton.isSelected()) {
+                            proteinChart.getCategoryPlot().getDomainAxis().setCategoryLabelPositions(CategoryLabelPositions.UP_45);
+                        }
+
+                        // hide the outline
+                        proteinChart.getPlot().setOutlineVisible(false);
+
+                        proteinQCPlotPanel.removeAll();
+                        proteinQCPlotPanel.add(chartPanel);
+                        proteinQCPlotPanel.revalidate();
+                        proteinQCPlotPanel.repaint();
+                    }
+
+                    progressDialog.setRunFinished();
+                }
+            }.start();
+        }
+    }
+
+    /**
+     * Updates the peptide QC plot.
+     */
+    private void updatePeptideQCPlot() {
+
+        // see if we need to update
+        if ((peptideValidatedPsmsJRadioButton.isSelected() && currentPeptidePlotType != PlotType.Peptide_Validated_PSMs)
+                || (peptideMissedCleavagesJRadioButton.isSelected() && currentPeptidePlotType != PlotType.Peptide_Missed_Cleavages)
+                || (peptideLengthJRadioButton.isSelected() && currentPeptidePlotType != PlotType.Peptide_Length)
+                || (peptideModificationsJRadioButton.isSelected() && currentPeptidePlotType != PlotType.Peptide_Modifications)
+                || (peptideModificationEfficiencyJRadioButton.isSelected() && currentPeptidePlotType != PlotType.Peptide_Modification_Efficiency)
+                || (peptideModificationSpecificityJRadioButton.isSelected() && currentPeptidePlotType != PlotType.Peptide_Modification_Specificity)) {
+
+            progressDialog = new ProgressDialogX(peptideShakerGUI,
+                    Toolkit.getDefaultToolkit().getImage(getClass().getResource("/icons/peptide-shaker.gif")),
+                    Toolkit.getDefaultToolkit().getImage(getClass().getResource("/icons/peptide-shaker-orange.gif")),
+                    true);
+            progressDialog.setPrimaryProgressCounterIndeterminate(true);
+            progressDialog.setTitle("Loading QC Plot. Please Wait...");
+
+            new Thread(new Runnable() {
+                public void run() {
+                    try {
+                        progressDialog.setVisible(true);
+                    } catch (IndexOutOfBoundsException e) {
+                        // ignore
+                    }
+                }
+            }, "ProgressDialog").start();
+
+            new Thread("UpdatePlotThread") {
+                @Override
+                public void run() {
+
+                    progressDialog.setMaxPrimaryProgressCounter(peptideShakerGUI.getIdentification().getPeptideIdentification().size());
+                    progressDialog.setTitle("Getting Peptide Dataset. Please Wait...");
+                    getPeptideDataset();
+                    progressDialog.setTitle("Loading Peptide QC Plots. Please Wait...");
+
+                    try {
+                        DefaultCategoryDataset dataset = new DefaultCategoryDataset();
+                        ArrayList<Double> bins = new ArrayList<>();
+
+                        if (peptideValidatedPsmsJRadioButton.isSelected()) {
+
+                            bins.add(0.0);
+                            bins.add(1.0);
+                            bins.add(2.0);
+                            bins.add(3.0);
+                            bins.add(5.0);
+                            bins.add(10.0);
+                            bins.add(20.0);
+                            bins.add(50.0);
+                            bins.add(100.0);
+                            bins.add(200.0);
+                            bins.add(500.0);
+
+                            getBinData(bins, validatedValues, dataset, "Confident", true);
+                            getBinData(bins, validatedDoubtfulValues, dataset, "Doubtful", true);
+                            getBinData(bins, nonValidatedValues, dataset, "Not Validated", true);
+
+                            currentPeptidePlotType = PlotType.Peptide_Validated_PSMs;
+
+                        } else if (peptideMissedCleavagesJRadioButton.isSelected()) {
+
+                            bins.add(0.0);
+                            bins.add(1.0);
+                            bins.add(2.0);
+                            bins.add(3.0);
+
+                            getBinData(bins, validatedValues, dataset, "Confident", true);
+                            getBinData(bins, validatedDoubtfulValues, dataset, "Doubtful", true);
+                            getBinData(bins, nonValidatedValues, dataset, "Not Validated", true);
+
+                            currentPeptidePlotType = PlotType.Peptide_Missed_Cleavages;
+
+                        } else if (peptideLengthJRadioButton.isSelected()) {
+
+                            PeptideAssumptionFilter idFilter = peptideShakerGUI.getIdentificationParameters().getPeptideAssumptionFilter();
+                            int min = idFilter.getMinPepLength();
+                            int max = idFilter.getMaxPepLength();
+
+                            for (int i = min; i < max; i++) {
+                                bins.add(new Double(i));
+                            }
+
+                            getBinData(bins, validatedValues, dataset, "Confident", true);
+                            getBinData(bins, validatedDoubtfulValues, dataset, "Doubtful", true);
+                            getBinData(bins, nonValidatedValues, dataset, "Not Validated", true);
+
+                            currentPeptidePlotType = PlotType.Peptide_Length;
+                        } else if (peptideModificationsJRadioButton.isSelected()) {
+                            dataset = getPeptideModificationsDataset();
+                            currentPeptidePlotType = PlotType.Peptide_Modifications;
+                        } else if (peptideModificationEfficiencyJRadioButton.isSelected()) {
+                            dataset = getPeptideModificationEfficiencyDataset();
+                            currentPeptidePlotType = PlotType.Peptide_Modification_Efficiency;
+                        } else if (peptideModificationSpecificityJRadioButton.isSelected()) {
+                            dataset = getPeptideModificationEnrichmentSpecificityDataset();
+                            currentPeptidePlotType = PlotType.Peptide_Modification_Specificity;
+                        }
+
+                        if (!progressDialog.isRunCanceled()) {
+
+                            JFreeChart peptideChart = ChartFactory.createStackedBarChart(null, null, "Number of Peptides", dataset, PlotOrientation.VERTICAL, true, true, true);
+
+                            StackedBarRenderer renderer = new StackedBarRenderer();
+                            renderer.setShadowVisible(false);
+                            if (peptideModificationEfficiencyJRadioButton.isSelected()
+                                    || peptideModificationSpecificityJRadioButton.isSelected()) {
+                                renderer.setSeriesPaint(0, histogramColors[0]);
+                                renderer.setSeriesPaint(1, histogramColors[4]);
+                            } else {
+                                renderer.setSeriesPaint(0, histogramColors[0]);
+                                renderer.setSeriesPaint(1, histogramColors[1]);
+                                renderer.setSeriesPaint(2, histogramColors[4]);
+                            }
+                            renderer.setBaseToolTipGenerator(new StandardCategoryToolTipGenerator());
+                            peptideChart.getCategoryPlot().setRenderer(0, renderer);
+
+                            ChartPanel chartPanel = new ChartPanel(peptideChart);
+
+                            if (peptideValidatedPsmsJRadioButton.isSelected()) {
+                                peptideChart.getCategoryPlot().getDomainAxis().setLabel("Number of Validated PSMs");
+                                peptideChart.setTitle("Peptides QC Plot - Number of Validated PSMs");
+                            } else if (peptideMissedCleavagesJRadioButton.isSelected()) {
+                                peptideChart.getCategoryPlot().getDomainAxis().setLabel("Missed Cleavages");
+                                peptideChart.setTitle("Peptides QC Plot - Missed Cleavages");
+                            } else if (peptideLengthJRadioButton.isSelected()) {
+                                peptideChart.getCategoryPlot().getRangeAxis().setLabel("Frequency");
+                                peptideChart.getCategoryPlot().getDomainAxis().setLabel("Peptide Length");
+                                peptideChart.setTitle("Peptides QC Plot - Peptide Length");
+                            } else if (peptideModificationsJRadioButton.isSelected()) {
+                                peptideChart.getCategoryPlot().getRangeAxis().setLabel("#Peptides with the PTM");
+                                peptideChart.setTitle("Peptides QC Plot - Peptide Modifications");
+                                peptideChart.getCategoryPlot().getDomainAxis().setMaximumCategoryLabelLines(5);
+                            } else if (peptideModificationEfficiencyJRadioButton.isSelected()) {
+                                peptideChart.getCategoryPlot().getRangeAxis().setLabel("Share of Modified Sites [%]");
+                                peptideChart.setTitle("Peptides QC Plot - Modification Efficiency");
+                                peptideChart.getCategoryPlot().getRangeAxis().setRange(0, 100);
+                                peptideChart.getCategoryPlot().getDomainAxis().setMaximumCategoryLabelLines(5);
+                            } else if (peptideModificationSpecificityJRadioButton.isSelected()) {
+                                peptideChart.getCategoryPlot().getRangeAxis().setLabel("Share of Modified Peptides [%]");
+                                peptideChart.setTitle("Peptides QC Plot - Modification Specificity");
+                                peptideChart.getCategoryPlot().getRangeAxis().setRange(0, 100);
+                                peptideChart.getCategoryPlot().getDomainAxis().setMaximumCategoryLabelLines(5);
+                            }
+
+                            // set background color
+                            peptideChart.getPlot().setBackgroundPaint(Color.WHITE);
+                            peptideChart.setBackgroundPaint(Color.WHITE);
+                            chartPanel.setBackground(Color.WHITE);
+
+                            // remove space before/after the domain axis
+                            peptideChart.getCategoryPlot().getDomainAxis().setUpperMargin(0);
+                            peptideChart.getCategoryPlot().getDomainAxis().setLowerMargin(0);
+
+                            // hide the outline
+                            peptideChart.getPlot().setOutlineVisible(false);
+
+                            peptideQCPlotPanel.removeAll();
+                            peptideQCPlotPanel.add(chartPanel);
+                            peptideQCPlotPanel.revalidate();
+                            peptideQCPlotPanel.repaint();
+                        }
+
+                        progressDialog.setRunFinished();
+                    } catch (Exception e) {
+                        progressDialog.setRunCanceled();
+                        progressDialog.setRunFinished();
+                        peptideShakerGUI.catchException(e);
+                    }
+                }
+            }.start();
+        }
+    }
+
+    /**
+     * Updates the PSM QC plot.
+     */
+    private void updatePsmQCPlot() {
+
+        // see if we need to update
+        if ((psmPrecursorMassErrorJRadioButton.isSelected() && currentPsmPlotType != PlotType.PSM_Precursor_Mass_Error)
+                || (psmPrecursorChargeJRadioButton.isSelected() && currentPsmPlotType != PlotType.PSM_Precursor_Charge)) {
+
+            progressDialog = new ProgressDialogX(peptideShakerGUI,
+                    Toolkit.getDefaultToolkit().getImage(getClass().getResource("/icons/peptide-shaker.gif")),
+                    Toolkit.getDefaultToolkit().getImage(getClass().getResource("/icons/peptide-shaker-orange.gif")),
+                    true);
+            progressDialog.setPrimaryProgressCounterIndeterminate(true);
+            progressDialog.setTitle("Loading QC Plot. Please Wait...");
+
+            new Thread(new Runnable() {
+                public void run() {
+                    try {
+                        progressDialog.setVisible(true);
+                    } catch (IndexOutOfBoundsException e) {
+                        // ignore
+                    }
+                }
+            }, "ProgressDialog").start();
+
+            new Thread("UpdatePlotThread") {
+                @Override
+                public void run() {
+
+                    progressDialog.setMaxPrimaryProgressCounter(peptideShakerGUI.getIdentification().getSpectrumIdentificationSize());
+
+                    progressDialog.setTitle("Getting PSM Dataset. Please Wait...");
+                    getPsmDataset();
+                    progressDialog.setTitle("Loading PSM QC Plots. Please Wait...");
+
+                    DefaultCategoryDataset dataset = new DefaultCategoryDataset();
+                    ArrayList<Double> bins = new ArrayList<>();
+
+                    if (psmPrecursorMassErrorJRadioButton.isSelected()) {
+
+                        double prec = peptideShakerGUI.getIdentificationParameters().getSearchParameters().getPrecursorAccuracy();
+                        int nBins = 20;
+                        for (int i = -nBins; i <= nBins; i++) {
+                            double bin = i * prec / nBins;
+                            bins.add(bin);
+                        }
+
+                        getBinData(bins, validatedValues, dataset, "Confident", false);
+                        getBinData(bins, validatedDoubtfulValues, dataset, "Doubtful", false);
+                        getBinData(bins, nonValidatedValues, dataset, "Not Validated", false);
+
+                        currentPsmPlotType = PlotType.PSM_Precursor_Mass_Error;
+
+                    } else if (psmPrecursorChargeJRadioButton.isSelected()) {
+
+                        int maxCharge = ((PSMaps) peptideShakerGUI.getIdentification().getUrParam(new PSMaps())).getPsmSpecificMap().getMaxCharge();
+
+                        for (int i = 0; i <= maxCharge; i++) {
+                            bins.add((double) i);
+                        }
+
+                        getBinData(bins, validatedValues, dataset, "Confident", true);
+                        getBinData(bins, validatedDoubtfulValues, dataset, "Doubtful", true);
+                        getBinData(bins, nonValidatedValues, dataset, "Not Validated", true);
+
+                        currentPsmPlotType = PlotType.PSM_Precursor_Charge;
+                    }
+
+                    if (!progressDialog.isRunCanceled()) {
+
+                        JFreeChart psmChart = ChartFactory.createStackedBarChart(null, null, "Number of PSMs", dataset, PlotOrientation.VERTICAL, true, true, true);
+
+                        StackedBarRenderer renderer = new StackedBarRenderer();
+                        renderer.setShadowVisible(false);
+                        renderer.setSeriesPaint(0, histogramColors[0]);
+                        renderer.setSeriesPaint(1, histogramColors[1]);
+                        renderer.setSeriesPaint(2, histogramColors[4]);
+                        renderer.setBaseToolTipGenerator(new StandardCategoryToolTipGenerator());
+                        psmChart.getCategoryPlot().setRenderer(0, renderer);
+
+                        ChartPanel chartPanel = new ChartPanel(psmChart);
+
+                        if (psmPrecursorMassErrorJRadioButton.isSelected()) {
+                            psmChart.getCategoryPlot().getDomainAxis().setLabel("Precursor m/z Error");
+                            psmChart.setTitle("PSMs QC Plot - Precursor m/z Error");
+                        } else if (psmPrecursorChargeJRadioButton.isSelected()) {
+                            psmChart.getCategoryPlot().getDomainAxis().setLabel("Precursor Charge");
+                            psmChart.setTitle("PSMs QC Plot - Precursor Charge");
+                        }
+
+                        // set background color
+                        psmChart.getPlot().setBackgroundPaint(Color.WHITE);
+                        psmChart.setBackgroundPaint(Color.WHITE);
+                        chartPanel.setBackground(Color.WHITE);
+
+                        // remove space before/after the domain axis
+                        psmChart.getCategoryPlot().getDomainAxis().setUpperMargin(0);
+                        psmChart.getCategoryPlot().getDomainAxis().setLowerMargin(0);
+
+                        // rotate the x-axis labels to make sure that they are readable
+                        if (psmPrecursorMassErrorJRadioButton.isSelected()) {
+                            psmChart.getCategoryPlot().getDomainAxis().setCategoryLabelPositions(CategoryLabelPositions.UP_45);
+                        }
+
+                        // hide the outline
+                        psmChart.getPlot().setOutlineVisible(false);
+
+                        psmQCPlotPanel.removeAll();
+                        psmQCPlotPanel.add(chartPanel);
+                        psmQCPlotPanel.revalidate();
+                        psmQCPlotPanel.repaint();
+                    }
+
+                    progressDialog.setRunFinished();
+                }
+            }.start();
+        }
+    }
+
+    /**
+     * Returns the dataset to use for the protein QC plot.
+     */
+    private void getProteinDataset() {
+
+        progressDialog.setPrimaryProgressCounterIndeterminate(false);
+        progressDialog.setMaxPrimaryProgressCounter(peptideShakerGUI.getIdentification().getProteinIdentification().size());
+        progressDialog.setValue(0);
+
+        try {
+            Identification identification = peptideShakerGUI.getIdentification();
+            IdentificationFeaturesGenerator identificationFeaturesGenerator = peptideShakerGUI.getIdentificationFeaturesGenerator();
+
+            PSParameter proteinParameter = new PSParameter();
+            maxValue = Double.MIN_VALUE;
+
+            validatedValues = new ArrayList<>();
+            validatedDoubtfulValues = new ArrayList<>();
+            nonValidatedValues = new ArrayList<>();
+            validatedDecoyValues = new ArrayList<>();
+            nonValidatedDecoyValues = new ArrayList<>();
+
+            ProteinMatchesIterator proteinMatchesIterator = peptideShakerGUI.getIdentification().getProteinMatchesIterator(progressDialog);
+            ProteinMatch proteinMatch;
+
+            while ((proteinMatch = proteinMatchesIterator.next()) != null) {
+
+                String proteinKey = proteinMatch.getKey();
+
+                if (progressDialog.isRunCanceled()) {
+                    break;
+                }
+
+                double value = 0;
+
+                if (proteinNumberValidatedPeptidesJRadioButton.isSelected()) {
+                    value = identificationFeaturesGenerator.getNValidatedPeptides(proteinKey);
+                } else if (proteinSpectrumCountingScoreJRadioButton.isSelected()) {
+                    value = identificationFeaturesGenerator.getSpectrumCounting(proteinKey);
+                } else if (proteinSequenceCoverageJRadioButton.isSelected()) {
+                    HashMap<Integer, Double> sequenceCoverage;
+                    try {
+                        sequenceCoverage = peptideShakerGUI.getIdentificationFeaturesGenerator().getSequenceCoverage(proteinKey);
+                    } catch (Exception e) {
+                        peptideShakerGUI.catchException(e);
+                        sequenceCoverage = new HashMap<>();
+                    }
+                    Double sequenceCoverageConfident = 100 * sequenceCoverage.get(MatchValidationLevel.confident.getIndex());
+                    Double sequenceCoverageDoubtful = 100 * sequenceCoverage.get(MatchValidationLevel.doubtful.getIndex());
+                    value = sequenceCoverageConfident + sequenceCoverageDoubtful;
+                } else if (proteinSequenceLengthJRadioButton.isSelected()) {
+                    Protein currentProtein = sequenceFactory.getProtein(proteinMatch.getLeadingAccession());
+                    value = currentProtein.getSequence().length();
+                }
+
+                proteinParameter = (PSParameter) ((ProteinMatch) identification.retrieveObject(proteinKey)).getUrParam(proteinParameter);
+
+                if (!proteinParameter.getHidden()) {
+
+                    if (value > maxValue) {
+                        maxValue = value;
+                    }
+                    if (!ProteinMatch.isDecoy(proteinKey)) {
+                        if (proteinParameter.getMatchValidationLevel().isValidated()) {
+                            if (proteinParameter.getMatchValidationLevel() == MatchValidationLevel.confident) {
+                                validatedValues.add(value);
+                            } else {
+                                validatedDoubtfulValues.add(value);
+                            }
+                        } else {
+                            nonValidatedValues.add(value);
+                        }
+                    }
+                }
+
+                progressDialog.increasePrimaryProgressCounter();
+            }
+        } catch (Exception e) {
+            peptideShakerGUI.catchException(e);
+        }
+    }
+
+    /**
+     * Returns the dataset to use for the peptide QC plot.
+     */
+    private void getPeptideDataset() {
+
+        try {
+            PSParameter peptideParameter = new PSParameter();
+            PSParameter spectrumParameter = new PSParameter();
+            maxValue = Double.MIN_VALUE;
+
+            if (peptideValidatedPsmsJRadioButton.isSelected()) {
+
+                progressDialog.setPrimaryProgressCounterIndeterminate(false);
+                progressDialog.setMaxPrimaryProgressCounter(peptideShakerGUI.getIdentification().getPeptideIdentification().size());
+                progressDialog.setValue(0);
+
+                // Values for the number of validated PSMs
+                validatedValues = new ArrayList<>();
+                validatedDoubtfulValues = new ArrayList<>();
+                nonValidatedValues = new ArrayList<>();
+                validatedDecoyValues = new ArrayList<>();
+                nonValidatedDecoyValues = new ArrayList<>();
+
+                PeptideMatchesIterator peptideMatchesIterator = peptideShakerGUI.getIdentification().getPeptideMatchesIterator(progressDialog);
+                PeptideMatch peptideMatch;
+
+                while ((peptideMatch = peptideMatchesIterator.next()) != null) {
+                    ;
+                    String peptideKey = peptideMatch.getKey();
+
+                    if (progressDialog.isRunCanceled()) {
+                        break;
+                    }
+
+                    double value = 0;
+
+                    peptideShakerGUI.getIdentification().loadObjects(peptideMatch.getSpectrumMatchesKeys(), progressDialog, false);
+                    for (String spectrumKey : peptideMatch.getSpectrumMatchesKeys()) {
+
+                        if (progressDialog.isRunCanceled()) {
+                            break;
+                        }
+
+                        spectrumParameter = (PSParameter) ((SpectrumMatch) peptideShakerGUI.getIdentification().retrieveObject(spectrumKey)).getUrParam(spectrumParameter);
+                        if (spectrumParameter.getMatchValidationLevel().isValidated() && !spectrumParameter.getHidden()) {
+                            value = value + 1;
+                        }
+                    }
+                    if (value > maxValue) {
+                        maxValue = value;
+                    }
+                    peptideParameter = (PSParameter) ((PeptideMatch) peptideShakerGUI.getIdentification().retrieveObject(peptideKey)).getUrParam(peptideParameter);
+
+                    if (!peptideParameter.getHidden()) {
+
+                        if (!peptideMatch.getPeptide().isDecoy(peptideShakerGUI.getIdentificationParameters().getSequenceMatchingPreferences())) {
+                            if (peptideParameter.getMatchValidationLevel().isValidated()) {
+                                if (peptideParameter.getMatchValidationLevel() == MatchValidationLevel.confident) {
+                                    validatedValues.add(value);
+                                } else {
+                                    validatedDoubtfulValues.add(value);
+                                }
+                            } else {
+                                nonValidatedValues.add(value);
+                            }
+                        } else if (peptideParameter.getMatchValidationLevel().isValidated()) {
+                            validatedDecoyValues.add(value);
+                        } else {
+                            nonValidatedDecoyValues.add(value);
+                        }
+                    }
+
+                    progressDialog.increasePrimaryProgressCounter();
+                }
+            } else if (peptideMissedCleavagesJRadioButton.isSelected()) {
+
+                progressDialog.setPrimaryProgressCounterIndeterminate(false);
+                progressDialog.setMaxPrimaryProgressCounter(peptideShakerGUI.getIdentification().getPeptideIdentification().size());
+                progressDialog.setValue(0);
+
+                // Values for the missed cleavages
+                validatedValues = new ArrayList<>();
+                validatedDoubtfulValues = new ArrayList<>();
+                nonValidatedValues = new ArrayList<>();
+                validatedDecoyValues = new ArrayList<>();
+                nonValidatedDecoyValues = new ArrayList<>();
+
+                PeptideMatchesIterator peptideMatchesIterator = peptideShakerGUI.getIdentification().getPeptideMatchesIterator(progressDialog);
+                PeptideMatch peptideMatch;
+
+                while ((peptideMatch = peptideMatchesIterator.next()) != null) {
+
+                    String peptideKey = peptideMatch.getKey();
+
+                    if (progressDialog.isRunCanceled()) {
+                        break;
+                    }
+
+                    peptideParameter = (PSParameter) ((PeptideMatch) peptideShakerGUI.getIdentification().retrieveObject(peptideKey)).getUrParam(peptideParameter);
+
+                    if (!peptideParameter.getHidden()) {
+
+                        Double value = null;
+                        DigestionParameters digestionPreferences = peptideShakerGUI.getIdentificationParameters().getSearchParameters().getDigestionParameters();
+                        if (digestionPreferences.getCleavagePreference() == DigestionParameters.CleavagePreference.enzyme) {
+                            for (Enzyme enzyme : digestionPreferences.getEnzymes()) {
+                                int enzymeMissedCelavages = enzyme.getNmissedCleavages(Peptide.getSequence(peptideKey));
+                                if (value == null || enzymeMissedCelavages < value) {
+                                    value = new Double(enzymeMissedCelavages);
+                                }
+                            }
+                        }
+                        if (value == null) {
+                            value = 0.0;
+                        }
+                        if (value > 0) {
+                            if (value > maxValue) {
+                                maxValue = value;
+                            }
+                        }
+
+                        if (!peptideMatch.getPeptide().isDecoy(peptideShakerGUI.getIdentificationParameters().getSequenceMatchingPreferences())) {
+                            if (peptideParameter.getMatchValidationLevel().isValidated()) {
+                                if (peptideParameter.getMatchValidationLevel() == MatchValidationLevel.confident) {
+                                    validatedValues.add(value);
+                                } else {
+                                    validatedDoubtfulValues.add(value);
+                                }
+                            } else {
+                                nonValidatedValues.add(value);
+                            }
+                        } else if (peptideParameter.getMatchValidationLevel().isValidated()) {
+                            validatedDecoyValues.add(value);
+                        } else {
+                            nonValidatedDecoyValues.add(value);
+                        }
+                    }
+
+                    progressDialog.increasePrimaryProgressCounter();
+                }
+            } else if (peptideLengthJRadioButton.isSelected()) {
+
+                progressDialog.setPrimaryProgressCounterIndeterminate(false);
+                progressDialog.setMaxPrimaryProgressCounter(peptideShakerGUI.getIdentification().getPeptideIdentification().size());
+                progressDialog.setValue(0);
+
+                // Values for the peptide length
+                validatedValues = new ArrayList<>();
+                validatedDoubtfulValues = new ArrayList<>();
+                nonValidatedValues = new ArrayList<>();
+                validatedDecoyValues = new ArrayList<>();
+                nonValidatedDecoyValues = new ArrayList<>();
+
+                PeptideMatchesIterator peptideMatchesIterator = peptideShakerGUI.getIdentification().getPeptideMatchesIterator(progressDialog);
+                PeptideMatch peptideMatch;
+
+                while ((peptideMatch = peptideMatchesIterator.next()) != null) {
+
+                    String peptideKey = peptideMatch.getKey();
+
+                    if (progressDialog.isRunCanceled()) {
+                        break;
+                    }
+
+                    peptideParameter = (PSParameter) ((PeptideMatch) peptideShakerGUI.getIdentification().retrieveObject(peptideKey)).getUrParam(peptideParameter);
+
+                    if (!peptideParameter.getHidden()) {
+
+                        double length = Peptide.getSequence(peptideKey).length();
+                        if (length > 0) {
+                            if (length > maxValue) {
+                                maxValue = length;
+                            }
+                        }
+
+                        if (!peptideMatch.getPeptide().isDecoy(peptideShakerGUI.getIdentificationParameters().getSequenceMatchingPreferences())) {
+                            if (peptideParameter.getMatchValidationLevel().isValidated()) {
+                                if (peptideParameter.getMatchValidationLevel() == MatchValidationLevel.confident) {
+                                    validatedValues.add(length);
+                                } else {
+                                    validatedDoubtfulValues.add(length);
+                                }
+                            } else {
+                                nonValidatedValues.add(length);
+                            }
+                        } else if (peptideParameter.getMatchValidationLevel().isValidated()) {
+                            validatedDecoyValues.add(length);
+                        } else {
+                            nonValidatedDecoyValues.add(length);
+                        }
+                    }
+
+                    progressDialog.increasePrimaryProgressCounter();
+                }
+            }
+        } catch (Exception e) {
+            peptideShakerGUI.catchException(e);
+        }
+    }
+
+    /**
+     * Returns the dataset to use for the PSM QC plot.
+     */
+    private void getPsmDataset() {
+
+        progressDialog.setPrimaryProgressCounterIndeterminate(false);
+        progressDialog.setMaxPrimaryProgressCounter(peptideShakerGUI.getIdentification().getSpectrumIdentificationSize());
+        progressDialog.setValue(0);
+
+        try {
+            PSParameter psmParameter = new PSParameter();
+
+            maxValue = Double.MIN_VALUE;
+            Identification identification = peptideShakerGUI.getIdentification();
+
+            if (psmPrecursorMassErrorJRadioButton.isSelected()) {
+
+                // Values for the precursor mass deviation
+                validatedValues = new ArrayList<>();
+                validatedDoubtfulValues = new ArrayList<>();
+                nonValidatedValues = new ArrayList<>();
+                validatedDecoyValues = new ArrayList<>();
+                nonValidatedDecoyValues = new ArrayList<>();
+
+                PsmIterator psmIterator = identification.getPsmIterator(progressDialog);
+                SpectrumMatch spectrumMatch;
+
+                while ((spectrumMatch = psmIterator.next()) != null) {
+
+                    String spectrumKey = spectrumMatch.getKey();
+
+                    if (progressDialog.isRunCanceled()) {
+                        break;
+                    }
+
+                    psmParameter = (PSParameter) spectrumMatch.getUrParam(psmParameter);
+
+                    if (!psmParameter.getHidden() && spectrumMatch.getBestPeptideAssumption() != null) {
+
+                        Precursor precursor = SpectrumFactory.getInstance().getPrecursor(spectrumKey);
+                        SearchParameters searchParameters = peptideShakerGUI.getIdentificationParameters().getSearchParameters();
+                        double value = spectrumMatch.getBestPeptideAssumption().getDeltaMass(
+                                precursor.getMz(),
+                                searchParameters.isPrecursorAccuracyTypePpm(), searchParameters.getMinIsotopicCorrection(), searchParameters.getMaxIsotopicCorrection());
+                        if (value > maxValue) {
+                            maxValue = value;
+                        }
+
+                        if (!spectrumMatch.getBestPeptideAssumption().getPeptide().isDecoy(peptideShakerGUI.getIdentificationParameters().getSequenceMatchingPreferences())) {
+                            if (psmParameter.getMatchValidationLevel().isValidated()) {
+                                if (psmParameter.getMatchValidationLevel() == MatchValidationLevel.confident) {
+                                    validatedValues.add(value);
+                                } else {
+                                    validatedDoubtfulValues.add(value);
+                                }
+                            } else {
+                                nonValidatedValues.add(value);
+                            }
+                        } else if (psmParameter.getMatchValidationLevel().isValidated()) {
+                            validatedDecoyValues.add(value);
+                        } else {
+                            nonValidatedDecoyValues.add(value);
+                        }
+                    }
+
+                    progressDialog.increasePrimaryProgressCounter();
+                }
+            } else if (psmPrecursorChargeJRadioButton.isSelected()) {
+
+                // Values for the precursor charge
+                validatedValues = new ArrayList<>();
+                validatedDoubtfulValues = new ArrayList<>();
+                nonValidatedValues = new ArrayList<>();
+                validatedDecoyValues = new ArrayList<>();
+                nonValidatedDecoyValues = new ArrayList<>();
+
+                PsmIterator psmIterator = identification.getPsmIterator(progressDialog);
+                SpectrumMatch spectrumMatch;
+
+                while ((spectrumMatch = psmIterator.next()) != null) {
+
+                    String spectrumKey = spectrumMatch.getKey();
+
+                    if (progressDialog.isRunCanceled()) {
+                        break;
+                    }
+
+                    psmParameter = (PSParameter) spectrumMatch.getUrParam(psmParameter);
+
+                    if (!psmParameter.getHidden() && spectrumMatch.getBestPeptideAssumption() != null) {
+
+                        double value = spectrumMatch.getBestPeptideAssumption().getIdentificationCharge().value;
+                        if (value > maxValue) {
+                            maxValue = value;
+                        }
+
+                        if (!spectrumMatch.getBestPeptideAssumption().getPeptide().isDecoy(peptideShakerGUI.getIdentificationParameters().getSequenceMatchingPreferences())) {
+                            if (psmParameter.getMatchValidationLevel().isValidated()) {
+                                if (psmParameter.getMatchValidationLevel() == MatchValidationLevel.confident) {
+                                    validatedValues.add(value);
+                                } else {
+                                    validatedDoubtfulValues.add(value);
+                                }
+                            } else {
+                                nonValidatedValues.add(value);
+                            }
+                        } else if (psmParameter.getMatchValidationLevel().isValidated()) {
+                            validatedDecoyValues.add(value);
+                        } else {
+                            nonValidatedDecoyValues.add(value);
+                        }
+                    }
+
+                    progressDialog.increasePrimaryProgressCounter();
+                }
+            }
+        } catch (Exception e) {
+            peptideShakerGUI.catchException(e);
+        }
+    }
+
+    /**
+     * Calculates the number of values in each bin given the values and the bin
+     * sizes.
+     *
+     * @param bins the bins to use
+     * @param values the values to put into the bins
+     * @param dataset the dataset to add the values to
+     * @param categoryLabel the category label
+     * @param integerBins if true the values will be shown as integers
+     */
+    private void getBinData(ArrayList<Double> bins, ArrayList<Double> values, DefaultCategoryDataset dataset, String categoryLabel, boolean integerBins) {
+        getBinData(bins, values, dataset, categoryLabel, "", integerBins);
+    }
+
+    /**
+     * Calculates the number of values in each bin given the values and the bin
+     * sizes.
+     *
+     * @param bins the bins to use
+     * @param values the values to put into the bins
+     * @param dataset the dataset to add the values to
+     * @param categoryLabel the category label
+     * @param dataType added to the bin labels after the values, e.g. %
+     * @param integerBins if true the values will be shown as integers
+     */
+    private void getBinData(ArrayList<Double> bins, ArrayList<Double> values, DefaultCategoryDataset dataset, String categoryLabel, String dataType, boolean integerBins) {
+
+        int[] binData = new int[bins.size() + 1];
+
+        for (int i = 0; i < values.size() && !progressDialog.isRunCanceled(); i++) {
+
+            boolean binFound = false;
+
+            for (int j = 0; j < bins.size() && !binFound && !progressDialog.isRunCanceled(); j++) {
+                if (values.get(i) <= bins.get(j)) {
+                    binData[j]++;
+                    binFound = true;
+                }
+            }
+
+            if (!binFound) {
+                binData[binData.length - 1]++;
+            }
+        }
+
+        for (int i = 0; i < bins.size() + 1 && !progressDialog.isRunCanceled(); i++) {
+            if (i == 0) {
+                if (bins.get(i) > 0.0 || bins.get(i) < 0.0) {
+                    if (integerBins) {
+                        dataset.addValue(binData[i], categoryLabel, "<=" + bins.get(i).intValue() + dataType);
+                    } else {
+                        dataset.addValue(binData[i], categoryLabel, "<=" + bins.get(i) + dataType);
+                    }
+                } else if (integerBins) {
+                    dataset.addValue(binData[i], categoryLabel, "" + bins.get(i).intValue() + dataType);
+                } else {
+                    dataset.addValue(binData[i], categoryLabel, "" + bins.get(i) + dataType);
+                }
+            } else if (i == bins.size()) {
+                if (integerBins) {
+                    dataset.addValue(binData[i], categoryLabel, ">=" + bins.get(bins.size() - 1).intValue() + dataType);
+                } else {
+                    dataset.addValue(binData[i], categoryLabel, ">=" + bins.get(bins.size() - 1) + dataType);
+                }
+            } else if (integerBins) {
+                if (bins.get(i).intValue() == bins.get(i - 1).intValue() + 1) {
+                    dataset.addValue(binData[i], categoryLabel, "" + bins.get(i).intValue() + dataType);
+                } else {
+                    dataset.addValue(binData[i], categoryLabel, bins.get(i - 1).intValue() + "-" + bins.get(i).intValue() + dataType);
+                }
+            } else {
+                dataset.addValue(binData[i], categoryLabel, bins.get(i - 1) + "-" + bins.get(i) + dataType);
+            }
+        }
+    }
+
+    /**
+     * Returns the dataset for the peptide modification QC plot.
+     *
+     * @return the dataset for the peptide modification QC plot
+     *
+     * @throws SQLException exception thrown whenever an error occurred while
+     * interacting with the matches database
+     * @throws IOException exception thrown whenever an error occurred while
+     * interacting with the matches database
+     * @throws ClassNotFoundException exception thrown whenever an error
+     * occurred while deserializing a match from the database
+     * @throws InterruptedException exception thrown whenever a threading issue
+     * occurred while retrieving a match
+     */
+    private DefaultCategoryDataset getPeptideModificationsDataset() throws SQLException, IOException, ClassNotFoundException, InterruptedException {
+
+        Identification identification = peptideShakerGUI.getIdentification();
+        ModificationParameters ptmSettings = peptideShakerGUI.getIdentificationParameters().getSearchParameters().getModificationParameters();
+
+        ArrayList<String> ptmNames = ptmSettings.getAllNotFixedModifications();
+        HashMap<String, Integer> confidentPtmMap = new HashMap<>(ptmNames.size());
+        HashMap<String, Integer> doubtfulPtmMap = new HashMap<>(ptmNames.size());
+        HashMap<String, Integer> notValidatedPtmMap = new HashMap<>(ptmNames.size());
+
+        PSParameter psParameter = new PSParameter();
+
+        ArrayList<String> modifiedPeptides = new ArrayList<>(identification.getPeptideIdentification().size());
+        for (String peptideKey : identification.getPeptideIdentification()) {
+            if (Peptide.isModified(peptideKey)) {
+                modifiedPeptides.add(peptideKey);
+            }
+        }
+
+        progressDialog.setPrimaryProgressCounterIndeterminate(false);
+        progressDialog.setMaxPrimaryProgressCounter(modifiedPeptides.size());
+        progressDialog.setValue(0);
+
+        PeptideMatchesIterator peptideMatchesIterator = identification.getPeptideMatchesIterator(modifiedPeptides, progressDialog);
+        PeptideMatch peptideMatch;
+
+        while ((peptideMatch = peptideMatchesIterator.next()) != null) {
+
+            psParameter = (PSParameter) peptideMatch.getUrParam(psParameter);
+            Peptide peptide = peptideMatch.getPeptide();
+
+            for (ModificationMatch modificationMatch : peptide.getModificationMatches()) {
+                String ptmName = modificationMatch.getModification();
+                switch (psParameter.getMatchValidationLevel()) {
+                    case confident:
+                        Integer occurrence = confidentPtmMap.get(ptmName);
+                        if (occurrence == null) {
+                            confidentPtmMap.put(ptmName, 1);
+                        } else {
+                            confidentPtmMap.put(ptmName, occurrence + 1);
+                        }
+                        break;
+                    case doubtful:
+                        occurrence = doubtfulPtmMap.get(ptmName);
+                        if (occurrence == null) {
+                            doubtfulPtmMap.put(ptmName, 1);
+                        } else {
+                            doubtfulPtmMap.put(ptmName, occurrence + 1);
+                        }
+                        break;
+                    default:
+                        occurrence = notValidatedPtmMap.get(ptmName);
+                        if (occurrence == null) {
+                            notValidatedPtmMap.put(ptmName, 1);
+                        } else {
+                            notValidatedPtmMap.put(ptmName, occurrence + 1);
+                        }
+                }
+            }
+
+            if (progressDialog.isRunCanceled()) {
+                break;
+            }
+            progressDialog.increaseSecondaryProgressCounter();
+        }
+
+        DefaultCategoryDataset dataset = new DefaultCategoryDataset();
+        for (String ptmName : ptmSettings.getAllNotFixedModifications()) {
+            Integer nConfident = confidentPtmMap.get(ptmName);
+            if (nConfident == null) {
+                nConfident = 0;
+            }
+            dataset.addValue(nConfident, "Confident", ptmName);
+            Integer nDoubtful = confidentPtmMap.get(ptmName);
+            if (nDoubtful == null) {
+                nDoubtful = 0;
+            }
+            dataset.addValue(nDoubtful, "Doubtful", ptmName);
+            Integer nNonValidated = notValidatedPtmMap.get(ptmName);
+            if (nNonValidated == null) {
+                nNonValidated = 0;
+            }
+            dataset.addValue(nNonValidated, "Not Validated", ptmName);
+        }
+
+        return dataset;
+    }
+
+    /**
+     * Returns the dataset for the peptide modification efficiency QC plot.
+     *
+     * @return the dataset for the peptide modification efficiency QC plot
+     *
+     * @throws SQLException exception thrown whenever an error occurred while
+     * interacting with the matches database
+     * @throws IOException exception thrown whenever an error occurred while
+     * interacting with the matches database
+     * @throws ClassNotFoundException exception thrown whenever an error
+     * occurred while deserializing a match from the database
+     * @throws InterruptedException exception thrown whenever a threading issue
+     * occurred while retrieving a match
+     */
+    private DefaultCategoryDataset getPeptideModificationEfficiencyDataset() throws SQLException, IOException, ClassNotFoundException, InterruptedException {
+
+        ModificationFactory ptmFactory = ModificationFactory.getInstance();
+
+        Identification identification = peptideShakerGUI.getIdentification();
+        IdentificationParameters identificationParameters = peptideShakerGUI.getIdentificationParameters();
+        ModificationParameters ptmSettings = identificationParameters.getSearchParameters().getModificationParameters();
+        SequenceMatchingParameters sequenceMatchingPreferences = identificationParameters.getSequenceMatchingPreferences();
+        SequenceMatchingParameters ptmSequenceMatchingPreferences = identificationParameters.getPtmScoringPreferences().getSequenceMatchingPreferences();
+
+        ArrayList<String> ptmNames = ptmSettings.getAllNotFixedModifications();
+        HashMap<String, Integer> modifiedSitesMap = new HashMap<>(ptmNames.size());
+        HashMap<String, Integer> possibleSitesMap = new HashMap<>(ptmNames.size());
+
+        PSParameter psParameter = new PSParameter();
+
+        progressDialog.setPrimaryProgressCounterIndeterminate(false);
+        progressDialog.setMaxPrimaryProgressCounter(identification.getPeptideIdentification().size());
+        progressDialog.setValue(0);
+
+        PeptideMatchesIterator peptideMatchesIterator = identification.getPeptideMatchesIterator(progressDialog);
+        PeptideMatch peptideMatch;
+
+        while ((peptideMatch = peptideMatchesIterator.next()) != null) {
+
+            psParameter = (PSParameter) peptideMatch.getUrParam(psParameter);
+            if (psParameter.getMatchValidationLevel().isValidated()) {
+                Peptide peptide = peptideMatch.getPeptide();
+                HashMap<String, Integer> peptideModificationsMap = null;
+                if (peptide.getModificationMatches() != null) {
+                    peptideModificationsMap = new HashMap<>(peptide.getModificationMatches().size());
+                    for (ModificationMatch modificationMatch : peptide.getModificationMatches()) {
+                        String ptmName = modificationMatch.getModification();
+                        Integer occurrence = peptideModificationsMap.get(ptmName);
+                        if (occurrence == null) {
+                            peptideModificationsMap.put(ptmName, 1);
+                        } else {
+                            peptideModificationsMap.put(ptmName, occurrence + 1);
+                        }
+                    }
+                }
+                for (String ptmName : ptmSettings.getAllNotFixedModifications()) {
+                    Modification ptm = ptmFactory.getModification(ptmName);
+                    ArrayList<Integer> possibleSites = peptide.getPotentialModificationSites(ptm, sequenceMatchingPreferences, ptmSequenceMatchingPreferences);
+                    if (!possibleSites.isEmpty()) {
+                        if (peptideModificationsMap != null) {
+                            Integer occurrencePeptide = peptideModificationsMap.get(ptmName);
+                            if (occurrencePeptide != null) {
+                                Integer occurrenceDataset = modifiedSitesMap.get(ptmName);
+                                if (occurrenceDataset == null) {
+                                    modifiedSitesMap.put(ptmName, occurrencePeptide);
+                                } else {
+                                    modifiedSitesMap.put(ptmName, occurrenceDataset + occurrencePeptide);
+                                }
+                            }
+                        }
+                        Integer possibleSitesDataset = possibleSitesMap.get(ptmName);
+                        if (possibleSitesDataset == null) {
+                            possibleSitesMap.put(ptmName, possibleSites.size());
+                        } else {
+                            possibleSitesMap.put(ptmName, possibleSitesDataset + possibleSites.size());
+                        }
+                    }
+                }
+            }
+
+            if (progressDialog.isRunCanceled()) {
+                break;
+            }
+            progressDialog.increaseSecondaryProgressCounter();
+        }
+
+        DefaultCategoryDataset dataset = new DefaultCategoryDataset();
+        for (String ptmName : ptmSettings.getAllNotFixedModifications()) {
+            Integer nFound = modifiedSitesMap.get(ptmName);
+            if (nFound == null) {
+                nFound = 0;
+            }
+            Integer nPossible = possibleSitesMap.get(ptmName);
+            Double rate = 0.0;
+            if (nPossible != null) {
+                rate = (100.0 * nFound) / nPossible;
+            }
+            dataset.addValue(rate, "Modified", ptmName);
+            double rest = 100 - rate;
+            dataset.addValue(rest, "Not Modified", ptmName);
+        }
+
+        return dataset;
+    }
+
+    /**
+     * Returns the dataset for the peptide modification rate QC plot.
+     *
+     * @return the dataset for the peptide modification rate QC plot
+     *
+     * @throws SQLException exception thrown whenever an error occurred while
+     * interacting with the matches database
+     * @throws IOException exception thrown whenever an error occurred while
+     * interacting with the matches database
+     * @throws ClassNotFoundException exception thrown whenever an error
+     * occurred while deserializing a match from the database
+     * @throws InterruptedException exception thrown whenever a threading issue
+     * occurred while retrieving a match
+     */
+    private DefaultCategoryDataset getPeptideModificationEnrichmentSpecificityDataset() throws SQLException, IOException, ClassNotFoundException, InterruptedException {
+
+        ModificationFactory ptmFactory = ModificationFactory.getInstance();
+
+        Identification identification = peptideShakerGUI.getIdentification();
+        IdentificationParameters identificationParameters = peptideShakerGUI.getIdentificationParameters();
+        ModificationParameters ptmSettings = identificationParameters.getSearchParameters().getModificationParameters();
+        SequenceMatchingParameters sequenceMatchingPreferences = identificationParameters.getSequenceMatchingPreferences();
+        SequenceMatchingParameters ptmSequenceMatchingPreferences = identificationParameters.getPtmScoringPreferences().getSequenceMatchingPreferences();
+
+        ArrayList<String> ptmNames = ptmSettings.getAllNotFixedModifications();
+        HashMap<String, Integer> modifiedPeptidesMap = new HashMap<>(ptmNames.size());
+        HashMap<String, Integer> possiblyModifiedPeptidesMap = new HashMap<>(ptmNames.size());
+
+        PSParameter psParameter = new PSParameter();
+
+        progressDialog.setPrimaryProgressCounterIndeterminate(false);
+        progressDialog.setMaxPrimaryProgressCounter(identification.getPeptideIdentification().size());
+        progressDialog.setValue(0);
+
+        PeptideMatchesIterator peptideMatchesIterator = identification.getPeptideMatchesIterator(progressDialog);
+PeptideMatch peptideMatch;
+
+        while ((peptideMatch = peptideMatchesIterator.next()) != null) {
+
+            psParameter = (PSParameter) peptideMatch.getUrParam(psParameter);
+            if (psParameter.getMatchValidationLevel().isValidated()) {
+                Peptide peptide = peptideMatch.getPeptide();
+                for (String ptmName : ptmSettings.getAllNotFixedModifications()) {
+                    Modification ptm = ptmFactory.getModification(ptmName);
+                    ArrayList<Integer> possibleSites = peptide.getPotentialModificationSites(ptm, sequenceMatchingPreferences, ptmSequenceMatchingPreferences);
+                    if (!possibleSites.isEmpty()) {
+                        Integer nPossiblePeptides = possiblyModifiedPeptidesMap.get(ptmName);
+                        if (nPossiblePeptides == null) {
+                            possiblyModifiedPeptidesMap.put(ptmName, 1);
+                        } else {
+                            possiblyModifiedPeptidesMap.put(ptmName, nPossiblePeptides + 1);
+                        }
+                        boolean modified = false;
+                        if (peptide.getModificationMatches() != null) {
+                            for (ModificationMatch modificationMatch : peptide.getModificationMatches()) {
+                                if (modificationMatch.getModification().equals(ptmName)) {
+                                    modified = true;
+                                    break;
+                                }
+                            }
+                        }
+                        if (modified) {
+                            Integer nModifiedPeptides = modifiedPeptidesMap.get(ptmName);
+                            if (nModifiedPeptides == null) {
+                                modifiedPeptidesMap.put(ptmName, 1);
+                            } else {
+                                modifiedPeptidesMap.put(ptmName, nModifiedPeptides + 1);
+                            }
+                        }
+                    }
+                }
+            }
+
+            if (progressDialog.isRunCanceled()) {
+                break;
+            }
+            progressDialog.increaseSecondaryProgressCounter();
+        }
+
+        DefaultCategoryDataset dataset = new DefaultCategoryDataset();
+        for (String ptmName : ptmSettings.getAllNotFixedModifications()) {
+            Integer nFound = modifiedPeptidesMap.get(ptmName);
+            if (nFound == null) {
+                nFound = 0;
+            }
+            Integer nPossible = possiblyModifiedPeptidesMap.get(ptmName);
+            Double rate = 0.0;
+            if (nPossible != null) {
+                rate = (100.0 * nFound) / nPossible;
+            }
+            dataset.addValue(rate, "Modified", ptmName);
+            double rest = 0.0;
+            if (nPossible != null) {
+                rest = 100 - rate;
+            }
+            dataset.addValue(rest, "Not Modified", ptmName);
+        }
+
+        return dataset;
+    }
+}