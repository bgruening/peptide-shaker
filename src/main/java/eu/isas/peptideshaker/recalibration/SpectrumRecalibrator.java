--- conflicted
+++ resolved
@@ -1,117 +1,113 @@
-package eu.isas.peptideshaker.recalibration;
-
-import com.compomics.util.experiment.identification.Identification;
-import com.compomics.util.experiment.io.biology.protein.SequenceProvider;
-import com.compomics.util.experiment.mass_spectrometry.spectra.Peak;
-import com.compomics.util.experiment.mass_spectrometry.spectra.Precursor;
-import com.compomics.util.experiment.mass_spectrometry.SpectrumFactory;
-import com.compomics.util.experiment.mass_spectrometry.spectra.Spectrum;
-import com.compomics.util.waiting.WaitingHandler;
-import com.compomics.util.parameters.identification.IdentificationParameters;
-import java.util.HashMap;
-
-/**
- * This class recalibrates spectra.
- *
- * @author Marc Vaudel
- */
-public class SpectrumRecalibrator {
-
-    /**
-     * The spectrum factory.
-     */
-    private final SpectrumFactory spectrumFactory = SpectrumFactory.getInstance();
-    /**
-     * Map of the runs errors.
-     */
-    private final HashMap<String, RunMzDeviation> runMzDeviationMap = new HashMap<>();
-
-    /**
-     * Constructor.
-     */
-    public SpectrumRecalibrator() {
-    }
-
-    /**
-     * Clears the loaded error statistics for the given file name in order to
-     * save memory.
-     *
-     * @param spectrumFileName the spectrum file name
-     */
-    public void clearErrors(String spectrumFileName) {
-        runMzDeviationMap.remove(spectrumFileName);
-    }
-
-    /**
-     * Returns the mz deviation statistics class for the spectrum file of
-     * interest. Null if not estimated.
-     *
-     * @param spectrumFileName name of the spectrum file
-     * @return the mz deviation statistics
-     */
-    public RunMzDeviation getRunMzDeviations(String spectrumFileName) {
-        return runMzDeviationMap.get(spectrumFileName);
-    }
-
-    /**
-     * Estimates the file m/z errors and displays the progress in a waiting
-     * handler. Shall be done before calibration. The information generated can
-     * be cleared from the mapping using clearErrors(String spectrumFileName).
-     *
-     * The progress will only be updated, max value is the number of spectra
-     *
-     * @param spectrumFileName the name of the file of the run
-     * @param identification the corresponding identification
-     * @param sequenceProvider the sequence provider
-     * @param identificationParameters the identification parameters
-     * @param waitingHandler a waiting handler displaying the progress and
-     * allowing the user to cancel the process. Can be null
-     */
-    public void estimateErrors(String spectrumFileName, Identification identification, SequenceProvider sequenceProvider, IdentificationParameters identificationParameters, WaitingHandler waitingHandler) {
-        RunMzDeviation fileErrors = new RunMzDeviation(spectrumFileName, identification, sequenceProvider, identificationParameters, waitingHandler);
-        runMzDeviationMap.put(spectrumFileName, fileErrors);
-    }
-
-    /**
-     * Recalibrates a spectrum.
-     *
-     * @param fileName the name of the file where to find the spectrum
-     * @param spectrumTitle the title of the spectrum
-     * @param recalibratePrecursor boolean indicating whether precursors shall
-     * be recalibrated
-     * @param recalibrateFragmentIons boolean indicating whether fragment ions
-     * shall be recalibrated
-     *
-     * @return a recalibrated spectrum
-     */
-    public Spectrum recalibrateSpectrum(String fileName, String spectrumTitle, boolean recalibratePrecursor, boolean recalibrateFragmentIons) {
-
-        RunMzDeviation runError = runMzDeviationMap.get(fileName);
-        if (runError == null) {
-            throw new IllegalArgumentException("No m/z deviation statistics found for spectrum file " + fileName + ".");
-        }
-
-<<<<<<< HEAD
-        Spectrum spectrum = spectrumFactory.getSpectrum(fileName, spectrumTitle);
-=======
-        MSnSpectrum spectrum = (MSnSpectrum) spectrumFactory.getSpectrum(fileName, spectrumTitle, false);
->>>>>>> 8ff432d0
-        Precursor precursor = spectrum.getPrecursor();
-        double precursorMz = precursor.getMz();
-        double precursorRT = precursor.getRt();
-        double correction = 0.0;
-
-        if (recalibratePrecursor) {
-            correction = runError.getPrecursorMzCorrection(precursorMz, precursorRT);
-        }
-
-        Precursor newPrecursor = spectrum.getPrecursor().getRecalibratedPrecursor(correction, 0.0);
-        HashMap<Double, Peak> peakList = spectrum.getPeakMap();
-
-        if (recalibrateFragmentIons) {
-            peakList = runError.recalibratePeakList(precursorRT, spectrum.getPeakMap());
-        }
-
-        return new Spectrum(2, newPrecursor, spectrumTitle, peakList, fileName);
-    }
-}
+package eu.isas.peptideshaker.recalibration;
+
+import com.compomics.util.experiment.identification.Identification;
+import com.compomics.util.experiment.io.biology.protein.SequenceProvider;
+import com.compomics.util.experiment.mass_spectrometry.spectra.Peak;
+import com.compomics.util.experiment.mass_spectrometry.spectra.Precursor;
+import com.compomics.util.experiment.mass_spectrometry.SpectrumFactory;
+import com.compomics.util.experiment.mass_spectrometry.spectra.Spectrum;
+import com.compomics.util.waiting.WaitingHandler;
+import com.compomics.util.parameters.identification.IdentificationParameters;
+import java.util.HashMap;
+
+/**
+ * This class recalibrates spectra.
+ *
+ * @author Marc Vaudel
+ */
+public class SpectrumRecalibrator {
+
+    /**
+     * The spectrum factory.
+     */
+    private final SpectrumFactory spectrumFactory = SpectrumFactory.getInstance();
+    /**
+     * Map of the runs errors.
+     */
+    private final HashMap<String, RunMzDeviation> runMzDeviationMap = new HashMap<>();
+
+    /**
+     * Constructor.
+     */
+    public SpectrumRecalibrator() {
+    }
+
+    /**
+     * Clears the loaded error statistics for the given file name in order to
+     * save memory.
+     *
+     * @param spectrumFileName the spectrum file name
+     */
+    public void clearErrors(String spectrumFileName) {
+        runMzDeviationMap.remove(spectrumFileName);
+    }
+
+    /**
+     * Returns the mz deviation statistics class for the spectrum file of
+     * interest. Null if not estimated.
+     *
+     * @param spectrumFileName name of the spectrum file
+     * @return the mz deviation statistics
+     */
+    public RunMzDeviation getRunMzDeviations(String spectrumFileName) {
+        return runMzDeviationMap.get(spectrumFileName);
+    }
+
+    /**
+     * Estimates the file m/z errors and displays the progress in a waiting
+     * handler. Shall be done before calibration. The information generated can
+     * be cleared from the mapping using clearErrors(String spectrumFileName).
+     *
+     * The progress will only be updated, max value is the number of spectra
+     *
+     * @param spectrumFileName the name of the file of the run
+     * @param identification the corresponding identification
+     * @param sequenceProvider the sequence provider
+     * @param identificationParameters the identification parameters
+     * @param waitingHandler a waiting handler displaying the progress and
+     * allowing the user to cancel the process. Can be null
+     */
+    public void estimateErrors(String spectrumFileName, Identification identification, SequenceProvider sequenceProvider, IdentificationParameters identificationParameters, WaitingHandler waitingHandler) {
+        RunMzDeviation fileErrors = new RunMzDeviation(spectrumFileName, identification, sequenceProvider, identificationParameters, waitingHandler);
+        runMzDeviationMap.put(spectrumFileName, fileErrors);
+    }
+
+    /**
+     * Recalibrates a spectrum.
+     *
+     * @param fileName the name of the file where to find the spectrum
+     * @param spectrumTitle the title of the spectrum
+     * @param recalibratePrecursor boolean indicating whether precursors shall
+     * be recalibrated
+     * @param recalibrateFragmentIons boolean indicating whether fragment ions
+     * shall be recalibrated
+     *
+     * @return a recalibrated spectrum
+     */
+    public Spectrum recalibrateSpectrum(String fileName, String spectrumTitle, boolean recalibratePrecursor, boolean recalibrateFragmentIons) {
+
+        RunMzDeviation runError = runMzDeviationMap.get(fileName);
+        if (runError == null) {
+            throw new IllegalArgumentException("No m/z deviation statistics found for spectrum file " + fileName + ".");
+        }
+
+        Spectrum spectrum = spectrumFactory.getSpectrum(fileName, spectrumTitle, false);
+        Precursor precursor = spectrum.getPrecursor();
+        double precursorMz = precursor.getMz();
+        double precursorRT = precursor.getRt();
+        double correction = 0.0;
+
+        if (recalibratePrecursor) {
+            correction = runError.getPrecursorMzCorrection(precursorMz, precursorRT);
+        }
+
+        Precursor newPrecursor = spectrum.getPrecursor().getRecalibratedPrecursor(correction, 0.0);
+        HashMap<Double, Peak> peakList = spectrum.getPeakMap();
+
+        if (recalibrateFragmentIons) {
+            peakList = runError.recalibratePeakList(precursorRT, spectrum.getPeakMap());
+        }
+
+        return new Spectrum(2, newPrecursor, spectrumTitle, peakList, fileName);
+    }
+}