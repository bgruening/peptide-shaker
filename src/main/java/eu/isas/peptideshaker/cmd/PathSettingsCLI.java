--- conflicted
+++ resolved
@@ -1,30 +1,32 @@
-<<<<<<< HEAD
 package eu.isas.peptideshaker.cmd;
 
+import com.compomics.software.settings.PathKey;
 import com.compomics.software.settings.UtilitiesPathParameters;
 import com.compomics.util.gui.waiting.waitinghandlers.WaitingHandlerCLIImpl;
 import com.compomics.util.waiting.WaitingHandler;
 import eu.isas.peptideshaker.PeptideShaker;
-import static eu.isas.peptideshaker.cmd.PeptideShakerCLI.redirectErrorStream;
 import eu.isas.peptideshaker.preferences.PeptideShakerPathParameters;
 import java.io.File;
 import java.io.PrintWriter;
+import java.util.ArrayList;
 import java.util.HashMap;
 import org.apache.commons.cli.BasicParser;
 import org.apache.commons.cli.CommandLine;
 import org.apache.commons.cli.Options;
+import org.apache.commons.cli.ParseException;
 
 /**
  * Allows the user to set the path settings in command line.
  *
  * @author Marc Vaudel
+ * @author Harald Barsnes
  */
 public class PathSettingsCLI {
 
     /**
      * The input bean containing the user parameters.
      */
-    private final PathSettingsCLIInputBean pathSettingsCLIInputBean;
+    private PathSettingsCLIInputBean pathSettingsCLIInputBean;
     /**
      * Waiting handler used to keep track of the progress.
      */
@@ -61,54 +63,86 @@
             waitingHandler = new WaitingHandlerCLIImpl();
         }
 
+        // set the PeptideShaker log file
         if (pathSettingsCLIInputBean.getLogFolder() != null) {
-            redirectErrorStream(pathSettingsCLIInputBean.getLogFolder());
-        }
-
-        String path = pathSettingsCLIInputBean.getTempFolder();
-        if (!path.equals("")) {
+            PeptideShakerCLI.redirectErrorStream(pathSettingsCLIInputBean.getLogFolder());
+        } else {
+            PeptideShakerCLI.redirectErrorStream(new File(PeptideShaker.getJarFilePath() + File.separator + "resources"));
+        }
+
+        if (pathSettingsCLIInputBean.hasInput()) {
+
+            String path = pathSettingsCLIInputBean.getTempFolder();
+            if (!path.equals("")) {
+                try {
+                    PeptideShakerPathParameters.setAllPathsIn(path);
+                } catch (Exception e) {
+                    System.out.println("An error occurred when setting the temporary folder path.");
+                    e.printStackTrace();
+                    waitingHandler.setRunCanceled();
+                }
+            }
+
+            HashMap<String, String> pathInput = pathSettingsCLIInputBean.getPaths();
+            for (String id : pathInput.keySet()) {
+                try {
+                    PeptideShakerPathParameters.PeptideShakerPathKey peptideShakerPathKey = PeptideShakerPathParameters.PeptideShakerPathKey.getKeyFromId(id);
+                    if (peptideShakerPathKey == null) {
+                        UtilitiesPathParameters.UtilitiesPathKey utilitiesPathKey = UtilitiesPathParameters.UtilitiesPathKey.getKeyFromId(id);
+                        if (utilitiesPathKey == null) {
+                            System.out.println("Path id " + id + " not recognized.");
+                        } else {
+                            UtilitiesPathParameters.setPathParameter(utilitiesPathKey, pathInput.get(id));
+                        }
+                    } else {
+                        PeptideShakerPathParameters.setPathPreference(peptideShakerPathKey, pathInput.get(id));
+                    }
+                } catch (Exception e) {
+                    System.out.println("An error occurred when setting the path " + id + ".");
+                    e.printStackTrace();
+                    waitingHandler.setRunCanceled();
+                }
+            }
+
+            // Write path file preference
+            File destinationFile = new File(PeptideShaker.getJarFilePath(), UtilitiesPathParameters.configurationFileName);
             try {
-                PeptideShakerPathParameters.setAllPathsIn(path);
+                PeptideShakerPathParameters.writeConfigurationToFile(destinationFile);
             } catch (Exception e) {
-                System.out.println("An error occurred when setting the temporary folder path.");
+                System.out.println("An error occurred when saving the path preference to " + destinationFile.getAbsolutePath() + ".");
                 e.printStackTrace();
                 waitingHandler.setRunCanceled();
             }
-        }
-
-        HashMap<String, String> pathInput = pathSettingsCLIInputBean.getPaths();
-        for (String id : pathInput.keySet()) {
+
+            if (!waitingHandler.isRunCanceled()) {
+                System.out.println("Path configuration completed.");
+            }
+
+        } else {
             try {
-                PeptideShakerPathParameters.PeptideShakerPathKey peptideShakerPathKey = PeptideShakerPathParameters.PeptideShakerPathKey.getKeyFromId(id);
-                if (peptideShakerPathKey == null) {
-                    UtilitiesPathParameters.UtilitiesPathKey utilitiesPathKey = UtilitiesPathParameters.UtilitiesPathKey.getKeyFromId(id);
-                    if (utilitiesPathKey == null) {
-                        System.out.println("Path id " + id + " not recognized.");
-                    } else {
-                        UtilitiesPathParameters.setPathParameter(utilitiesPathKey, pathInput.get(id));
-                    }
-                } else {
-                    PeptideShakerPathParameters.setPathPreference(peptideShakerPathKey, pathInput.get(id));
+                File pathConfigurationFile = new File(PeptideShaker.getJarFilePath(), UtilitiesPathParameters.configurationFileName);
+                if (pathConfigurationFile.exists()) {
+                    PeptideShakerPathParameters.loadPathParametersFromFile(pathConfigurationFile);
                 }
             } catch (Exception e) {
-                System.out.println("An error occurred when setting the path " + id + ".");
+                System.out.println("An error occurred when setting the path configurations. Default paths will be used.");
                 e.printStackTrace();
-                waitingHandler.setRunCanceled();
-            }
-        }
-
-        // Write path file preference
-        File destinationFile = new File(PeptideShaker.getJarFilePath(), UtilitiesPathParameters.configurationFileName);
+            }
+        }
+
+        // test the temp paths
         try {
-            PeptideShakerPathParameters.writeConfigurationToFile(destinationFile);
+            ArrayList<PathKey> errorKeys = PeptideShakerPathParameters.getErrorKeys();
+            if (!errorKeys.isEmpty()) {
+                System.out.println("Failed to write in the following configuration folders. Please use a temporary folder, "
+                        + "the path configuration command line, or edit the configuration paths from the graphical interface.");
+                for (PathKey pathKey : errorKeys) {
+                    System.out.println(pathKey.getId() + ": " + pathKey.getDescription());
+                }
+            }
         } catch (Exception e) {
-            System.out.println("An error occurred when saving the path preference to " + destinationFile.getAbsolutePath() + ".");
+            System.out.println("Unable to load the path configurations. Default paths will be used.");
             e.printStackTrace();
-            waitingHandler.setRunCanceled();
-        }
-
-        if (!waitingHandler.isRunCanceled()) {
-            System.out.println("Path configuration completed.");
         }
     }
 
@@ -119,7 +153,7 @@
         return System.getProperty("line.separator")
                 + "The PeptideShaker path settings command line allows setting the path of every configuration file created by PeptideShaker or set a temporary folder where all files will be stored." + System.getProperty("line.separator")
                 + System.getProperty("line.separator")
-                + "For further help see https://compomics.github.io/projects/peptide-shaker.html and https://compomics.github.io/projects/peptide-shaker/wiki/peptideshakercli.html." + System.getProperty("line.separator")
+                + "For further help see http://compomics.github.io/projects/peptide-shaker.html and http://compomics.github.io/projects/peptide-shaker/wiki/peptideshakercli.html." + System.getProperty("line.separator")
                 + System.getProperty("line.separator")
                 + "Or contact the developers at https://groups.google.com/group/peptide-shaker." + System.getProperty("line.separator")
                 + System.getProperty("line.separator")
@@ -180,224 +214,6 @@
                 + ", cliInputBean=" + pathSettingsCLIInputBean
                 + '}';
     }
-}
-=======
-package eu.isas.peptideshaker.cmd;
-
-import com.compomics.software.settings.PathKey;
-import com.compomics.software.settings.UtilitiesPathPreferences;
-import com.compomics.util.gui.waiting.waitinghandlers.WaitingHandlerCLIImpl;
-import com.compomics.util.waiting.WaitingHandler;
-import eu.isas.peptideshaker.PeptideShaker;
-import eu.isas.peptideshaker.preferences.PeptideShakerPathPreferences;
-import java.io.File;
-import java.io.PrintWriter;
-import java.util.ArrayList;
-import java.util.HashMap;
-import org.apache.commons.cli.BasicParser;
-import org.apache.commons.cli.CommandLine;
-import org.apache.commons.cli.Options;
-import org.apache.commons.cli.ParseException;
-
-/**
- * Allows the user to set the path settings in command line.
- *
- * @author Marc Vaudel
- * @author Harald Barsnes
- */
-public class PathSettingsCLI {
-
-    /**
-     * The input bean containing the user parameters.
-     */
-    private PathSettingsCLIInputBean pathSettingsCLIInputBean;
-    /**
-     * Waiting handler used to keep track of the progress.
-     */
-    private WaitingHandler waitingHandler;
-
-    /**
-     * Constructor.
-     *
-     * @param pathSettingsCLIInputBean an input bean containing the user
-     * parameters
-     */
-    public PathSettingsCLI(PathSettingsCLIInputBean pathSettingsCLIInputBean) {
-        this.pathSettingsCLIInputBean = pathSettingsCLIInputBean;
-    }
-
-    public Object call() {
-        waitingHandler = new WaitingHandlerCLIImpl();
-        setPathSettings();
-        if (!waitingHandler.isRunCanceled()) {
-            System.exit(0);
-            return 0;
-        } else {
-            System.exit(1);
-            return 1;
-        }
-    }
-
-    /**
-     * Sets the path settings according to the pathSettingsCLIInputBean.
-     */
-    public void setPathSettings() {
-
-        if (waitingHandler == null) {
-            waitingHandler = new WaitingHandlerCLIImpl();
-        }
-
-        // set the PeptideShaker log file
-        if (pathSettingsCLIInputBean.getLogFolder() != null) {
-            PeptideShakerCLI.redirectErrorStream(pathSettingsCLIInputBean.getLogFolder());
-        } else {
-            PeptideShakerCLI.redirectErrorStream(new File(PeptideShaker.getJarFilePath() + File.separator + "resources"));
-        }
-
-        if (pathSettingsCLIInputBean.hasInput()) {
-
-            String path = pathSettingsCLIInputBean.getTempFolder();
-            if (!path.equals("")) {
-                try {
-                    PeptideShakerPathPreferences.setAllPathsIn(path);
-                } catch (Exception e) {
-                    System.out.println("An error occurred when setting the temporary folder path.");
-                    e.printStackTrace();
-                    waitingHandler.setRunCanceled();
-                }
-            }
-
-            HashMap<String, String> pathInput = pathSettingsCLIInputBean.getPaths();
-            for (String id : pathInput.keySet()) {
-                try {
-                    PeptideShakerPathPreferences.PeptideShakerPathKey peptideShakerPathKey = PeptideShakerPathPreferences.PeptideShakerPathKey.getKeyFromId(id);
-                    if (peptideShakerPathKey == null) {
-                        UtilitiesPathPreferences.UtilitiesPathKey utilitiesPathKey = UtilitiesPathPreferences.UtilitiesPathKey.getKeyFromId(id);
-                        if (utilitiesPathKey == null) {
-                            System.out.println("Path id " + id + " not recognized.");
-                        } else {
-                            UtilitiesPathPreferences.setPathPreference(utilitiesPathKey, pathInput.get(id));
-                        }
-                    } else {
-                        PeptideShakerPathPreferences.setPathPreference(peptideShakerPathKey, pathInput.get(id));
-                    }
-                } catch (Exception e) {
-                    System.out.println("An error occurred when setting the path " + id + ".");
-                    e.printStackTrace();
-                    waitingHandler.setRunCanceled();
-                }
-            }
-
-            // Write path file preference
-            File destinationFile = new File(PeptideShaker.getJarFilePath(), UtilitiesPathPreferences.configurationFileName);
-            try {
-                PeptideShakerPathPreferences.writeConfigurationToFile(destinationFile);
-            } catch (Exception e) {
-                System.out.println("An error occurred when saving the path preference to " + destinationFile.getAbsolutePath() + ".");
-                e.printStackTrace();
-                waitingHandler.setRunCanceled();
-            }
-
-            if (!waitingHandler.isRunCanceled()) {
-                System.out.println("Path configuration completed.");
-            }
-
-        } else {
-            try {
-                File pathConfigurationFile = new File(PeptideShaker.getJarFilePath(), UtilitiesPathPreferences.configurationFileName);
-                if (pathConfigurationFile.exists()) {
-                    PeptideShakerPathPreferences.loadPathPreferencesFromFile(pathConfigurationFile);
-                }
-            } catch (Exception e) {
-                System.out.println("An error occurred when setting the path configurations. Default paths will be used.");
-                e.printStackTrace();
-            }
-        }
-
-        // test the temp paths
-        try {
-            ArrayList<PathKey> errorKeys = PeptideShakerPathPreferences.getErrorKeys();
-            if (!errorKeys.isEmpty()) {
-                System.out.println("Failed to write in the following configuration folders. Please use a temporary folder, "
-                        + "the path configuration command line, or edit the configuration paths from the graphical interface.");
-                for (PathKey pathKey : errorKeys) {
-                    System.out.println(pathKey.getId() + ": " + pathKey.getDescription());
-                }
-            }
-        } catch (Exception e) {
-            System.out.println("Unable to load the path configurations. Default paths will be used.");
-            e.printStackTrace();
-        }
-    }
-
-    /**
-     * PeptideShaker path settings CLI header message when printing the usage.
-     */
-    private static String getHeader() {
-        return System.getProperty("line.separator")
-                + "The PeptideShaker path settings command line allows setting the path of every configuration file created by PeptideShaker or set a temporary folder where all files will be stored." + System.getProperty("line.separator")
-                + System.getProperty("line.separator")
-                + "For further help see http://compomics.github.io/projects/peptide-shaker.html and http://compomics.github.io/projects/peptide-shaker/wiki/peptideshakercli.html." + System.getProperty("line.separator")
-                + System.getProperty("line.separator")
-                + "Or contact the developers at https://groups.google.com/group/peptide-shaker." + System.getProperty("line.separator")
-                + System.getProperty("line.separator")
-                + "----------------------"
-                + System.getProperty("line.separator")
-                + "OPTIONS"
-                + System.getProperty("line.separator")
-                + "----------------------" + System.getProperty("line.separator")
-                + System.getProperty("line.separator");
-    }
-
-    /**
-     * Starts the launcher by calling the launch method. Use this as the main
-     * class in the jar file.
-     *
-     * @param args the command line arguments
-     */
-    public static void main(String[] args) {
-
-        try {
-            Options lOptions = new Options();
-            PathSettingsCLIParams.createOptionsCLI(lOptions);
-            BasicParser parser = new BasicParser();
-            CommandLine line = parser.parse(lOptions, args);
-
-            if (args.length == 0) {
-                PrintWriter lPrintWriter = new PrintWriter(System.out);
-                lPrintWriter.print(System.getProperty("line.separator") + "========================================" + System.getProperty("line.separator"));
-                lPrintWriter.print("PeptideShaker Path Settings - Command Line" + System.getProperty("line.separator"));
-                lPrintWriter.print("========================================" + System.getProperty("line.separator"));
-                lPrintWriter.print(getHeader());
-                lPrintWriter.print(PathSettingsCLIParams.getOptionsAsString());
-                lPrintWriter.flush();
-                lPrintWriter.close();
-
-                System.exit(0);
-            } else {
-                PathSettingsCLIInputBean cliInputBean = new PathSettingsCLIInputBean(line);
-                PathSettingsCLI pathSettingsCLI = new PathSettingsCLI(cliInputBean);
-                pathSettingsCLI.call();
-            }
-        } catch (OutOfMemoryError e) {
-            System.out.println("PeptideShaker used up all the memory and had to be stopped. See the PeptideShaker log for details.");
-            System.err.println("Ran out of memory!");
-            System.err.println("Memory given to the Java virtual machine: " + Runtime.getRuntime().maxMemory() + ".");
-            System.err.println("Memory used by the Java virtual machine: " + Runtime.getRuntime().totalMemory() + ".");
-            System.err.println("Free memory in the Java virtual machine: " + Runtime.getRuntime().freeMemory() + ".");
-            e.printStackTrace();
-        } catch (Exception e) {
-            System.out.println("PeptideShaker processing failed. See the PeptideShaker log for details.");
-            e.printStackTrace();
-        }
-    }
-
-    @Override
-    public String toString() {
-        return "PathSettingsCLI{"
-                + ", cliInputBean=" + pathSettingsCLIInputBean
-                + '}';
-    }
 
     /**
      * If the arguments contains changes to the paths these arguments will be
@@ -454,5 +270,4 @@
 
         return nonPathSettingArgsAsList;
     }
-}
->>>>>>> 8ff432d0
+}