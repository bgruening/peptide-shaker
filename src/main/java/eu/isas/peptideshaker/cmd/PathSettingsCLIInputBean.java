--- conflicted
+++ resolved
@@ -1,4 +1,3 @@
-<<<<<<< HEAD
 package eu.isas.peptideshaker.cmd;
 
 import com.compomics.software.settings.UtilitiesPathParameters;
@@ -82,102 +81,6 @@
      * configuration input.
      */
     public boolean hasInput() {
-        return !tempFolder.equals("") || !paths.isEmpty();
-    }
-
-    /**
-     * Returns the folder where to save the log files.
-     * 
-     * @return the folder where to save the log files
-     */
-    public File getLogFolder() {
-        return logFolder;
-    }
-}
-=======
-package eu.isas.peptideshaker.cmd;
-
-import com.compomics.software.settings.UtilitiesPathPreferences;
-import eu.isas.peptideshaker.preferences.PeptideShakerPathPreferences;
-import java.io.File;
-import java.util.HashMap;
-import org.apache.commons.cli.CommandLine;
-
-/**
- * Parses the command line and retrieves the user input.
- *
- * @author Marc Vaudel
- */
-public class PathSettingsCLIInputBean {
-
-    /**
-     * The path set to the temp folder.
-     */
-    private String tempFolder = "";
-    /**
-     * The specific paths sets for every option.
-     */
-    private HashMap<String, String> paths = new HashMap<String, String>();
-    /**
-     * The folder where to save the logs.
-     */
-    private File logFolder = null;
-
-    /**
-     * Construct a FollowUpCLIInputBean from an Apache CLI instance.
-     *
-     * @param aLine the command line
-     */
-    public PathSettingsCLIInputBean(CommandLine aLine) {
-        
-        if (aLine.hasOption(PathSettingsCLIParams.LOG.id)) {
-            logFolder = new File(aLine.getOptionValue(PathSettingsCLIParams.LOG.id));
-        }
-
-        if (aLine.hasOption(PathSettingsCLIParams.ALL.id)) {
-            tempFolder = aLine.getOptionValue(PathSettingsCLIParams.ALL.id);
-        }
-
-        for (PeptideShakerPathPreferences.PeptideShakerPathKey peptideShakerPathKey : PeptideShakerPathPreferences.PeptideShakerPathKey.values()) {
-            String id = peptideShakerPathKey.getId();
-            if (aLine.hasOption(id)) {
-                paths.put(id, aLine.getOptionValue(id));
-            }
-        }
-        for (UtilitiesPathPreferences.UtilitiesPathKey utilitiesPathKey : UtilitiesPathPreferences.UtilitiesPathKey.values()) {
-            String id = utilitiesPathKey.getId();
-            if (aLine.hasOption(id)) {
-                paths.put(id, aLine.getOptionValue(id));
-            }
-        }
-    }
-
-    /**
-     * Returns the temp folder, an empty string if not set.
-     *
-     * @return the temp folder
-     */
-    public String getTempFolder() {
-        return tempFolder;
-    }
-
-    /**
-     * Returns the specific paths provided by the user in a map: Path id &gt;
-     * path.
-     *
-     * @return the specific paths provided by the user
-     */
-    public HashMap<String, String> getPaths() {
-        return paths;
-    }
-
-    /**
-     * Indicates whether the user gave some path configuration input.
-     *
-     * @return a boolean indicating whether the user gave some path
-     * configuration input.
-     */
-    public boolean hasInput() {
         return !tempFolder.equals("") || !paths.isEmpty() || logFolder != null;
     }
 
@@ -189,5 +92,4 @@
     public File getLogFolder() {
         return logFolder;
     }
-}
->>>>>>> 8ff432d0
+}