--- conflicted
+++ resolved
@@ -1,4 +1,3 @@
-<<<<<<< HEAD
 package eu.isas.peptideshaker.cmd;
 
 import com.compomics.util.experiment.io.identification.MzIdentMLVersion;
@@ -8,6 +7,7 @@
  * Enum class specifying the Command Line Parameters for mzid export.
  *
  * @author Marc Vaudel
+ * @author Harald Barsnes
  */
 public enum MzidCLIParams {
 
@@ -70,9 +70,6 @@
         for (MzidCLIParams mzidCLIParams : values()) {
             aOptions.addOption(mzidCLIParams.id, mzidCLIParams.hasArgument, mzidCLIParams.description);
         }
-
-        // Path setup
-        PathSettingsCLIParams.createOptionsCLI(aOptions);
     }
 
     /**
@@ -107,108 +104,4 @@
 
         return output;
     }
-}
-=======
-package eu.isas.peptideshaker.cmd;
-
-import com.compomics.util.experiment.io.identifications.MzIdentMLVersion;
-import org.apache.commons.cli.Options;
-
-/**
- * Enum class specifying the Command Line Parameters for mzid export.
- *
- * @author Marc Vaudel
- * @author Harald Barsnes
- */
-public enum MzidCLIParams {
-
-    CPS_FILE("in", "PeptideShaker project (.cpsx or .zip file)", true, true),
-    CONTACT_FIRST_NAME("contact_first_name", "Contact first name.", true, true),
-    CONTACT_LAST_NAME("contact_last_name", "Contact last name.", true, true),
-    CONTACT_EMAIL("contact_email", "Contact e-mail.", true, true),
-    CONTACT_ADDRESS("contact_address", "Contact address.", true, true),
-    CONTACT_URL("contact_url", "Contact URL.", true, false),
-    ORGANIZATION_NAME("organization_name", "Organization name.", true, true),
-    ORGANIZATION_EMAIL("organization_email", "Organization e-mail.", true, true),
-    ORGANIZATION_ADDRESS("organization_address", "Organization address.", true, true),
-    ORGANIZATION_URL("organization_url", "Organization URL.", true, false),
-    INCLUDE_PROTEIN_SEQUENCES("include_sequences", "Include the protein sequences. 1: true, 0: false, default is '0'.", true, false),
-    VERSION("mzid_version", "The mzIdentML version to use. " + MzIdentMLVersion.getCommandLineOptions() + ", default is '0'.", true, false),
-    OUTPUT_FILE("output_file", "Output file.", true, true);
-
-    /**
-     * Short Id for the CLI parameter.
-     */
-    public final String id;
-    /**
-     * Explanation for the CLI parameter.
-     */
-    public final String description;
-    /**
-     * Boolean indicating whether the parameter is mandatory.
-     */
-    public final boolean mandatory;
-    /**
-     * Indicates whether user input is expected.
-     */
-    public final boolean hasArgument;
-
-    /**
-     * Private constructor managing the various variables for the enum
-     * instances.
-     *
-     * @param id the id
-     * @param description the description
-     * @param hasArgument is input expected
-     * @param mandatory is the parameter mandatory
-     */
-    private MzidCLIParams(String id, String description, boolean hasArgument, boolean mandatory) {
-        this.id = id;
-        this.description = description;
-        this.hasArgument = hasArgument;
-        this.mandatory = mandatory;
-    }
-
-    /**
-     * Creates the options for the command line interface based on the possible
-     * values.
-     *
-     * @param aOptions the options object where the options will be added
-     */
-    public static void createOptionsCLI(Options aOptions) {
-        for (MzidCLIParams mzidCLIParams : values()) {
-            aOptions.addOption(mzidCLIParams.id, mzidCLIParams.hasArgument, mzidCLIParams.description);
-        }
-    }
-
-    /**
-     * Returns the options as a string.
-     *
-     * @return the options as a string
-     */
-    public static String getOptionsAsString() {
-
-        String output = "";
-        String formatter = "%-35s";
-
-        output += "Mandatory Parameters:\n\n";
-        for (MzidCLIParams mzidCLIParams : values()) {
-            if (mzidCLIParams.mandatory) {
-                output += "-" + String.format(formatter, mzidCLIParams.id) + " " + mzidCLIParams.description + "\n";
-            }
-        }
-
-        output += "\n\nOptional Annotation Parameters:\n";
-        for (MzidCLIParams mzidCLIParams : values()) {
-            if (!mzidCLIParams.mandatory) {
-                output += "-" + String.format(formatter, mzidCLIParams.id) + " " + mzidCLIParams.description + "\n";
-            }
-        }
-
-        output += "\n\nOptional Temporary Folder:\n";
-        output += "-" + String.format(formatter, PathSettingsCLIParams.ALL.id) + " " + PathSettingsCLIParams.ALL.description + "\n";
-
-        return output;
-    }
-}
->>>>>>> 8ff432d0
+}