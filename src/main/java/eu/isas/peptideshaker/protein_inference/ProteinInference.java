package eu.isas.peptideshaker.protein_inference;

import com.compomics.util.experiment.biology.Protein;
import com.compomics.util.experiment.identification.Identification;
import com.compomics.util.experiment.identification.protein_sequences.SequenceFactory;
import com.compomics.util.experiment.identification.matches.PeptideMatch;
import com.compomics.util.experiment.identification.matches.ProteinMatch;
import com.compomics.util.experiment.identification.matches_iterators.PeptideMatchesIterator;
import com.compomics.util.experiment.identification.matches_iterators.ProteinMatchesIterator;
import com.compomics.util.experiment.personalization.UrParameter;
import com.compomics.util.preferences.DigestionPreferences;
import com.compomics.util.preferences.IdentificationParameters;
import com.compomics.util.preferences.ProteinInferencePreferences;
import com.compomics.util.waiting.WaitingHandler;
import eu.isas.peptideshaker.parameters.PSParameter;
import eu.isas.peptideshaker.scoring.maps.ProteinMap;
import eu.isas.peptideshaker.utils.IdentificationFeaturesGenerator;
import eu.isas.peptideshaker.utils.Metrics;
import java.io.IOException;
import java.sql.SQLException;
import java.util.ArrayList;
import java.util.Arrays;
import java.util.Collections;
import java.util.HashMap;
import java.util.HashSet;

/**
 * This class groups the methods for protein inference.
 *
 * @author Marc Vaudel
 */
public class ProteinInference {

    /**
     * Number of groups deleted because of protein evidence issues.
     */
    private int evidenceIssue = 0;
    /**
     * Number of groups deleted because of enzymatic issues.
     */
    private int enzymaticIssue = 0;
    /**
     * Number of groups deleted because of protein characterization issues.
     */
    private int uncharacterizedIssue = 0;
    /**
     * Number of groups deleted because explained by a simpler group.
     */
    private int explainedGroup = 0;
    /**
     * The protein sequence factory.
     */
    private SequenceFactory sequenceFactory = SequenceFactory.getInstance();
    /**
     * Map of the most complex groups: key | proteins
     */
    private HashMap<String, ArrayList<String>> proteinGroupCache = new HashMap<>(100);
    /**
     * Size of the protein groups cahce
     */
    private int cacheSize = 100;
    /**
     * The minimal group size to include a protein in the cache
     */
    private int sizeOfProteinsInCache = 10;

    /**
     * Reduce artifact groups which can be explained by a simpler group.
     *
     * @param identification the identification class containing all
     * identification matches
     * @param identificationParameters the identification parameters
     * @param identificationFeaturesGenerator the identification feature
     * generator
     * @param waitingHandler the handler displaying feedback to the user
     *
     * @throws IOException thrown if an IOException occurs
     * @throws InterruptedException thrown if an InterruptedException occurs
     * @throws SQLException thrown if an SQLException occurs
     * @throws ClassNotFoundException thrown if a ClassNotFoundException occurs
     */
    public void removeRedundantGroups(Identification identification, IdentificationParameters identificationParameters,
            IdentificationFeaturesGenerator identificationFeaturesGenerator, WaitingHandler waitingHandler)
            throws IOException, SQLException, ClassNotFoundException, InterruptedException {

<<<<<<< HEAD
        ArrayList<String> toRemove = new ArrayList<>(); 
=======
        ArrayList<String> toRemove = new ArrayList<String>();
>>>>>>> 98ab6bef
        int max = identification.getProteinIdentification().size();

        if (waitingHandler != null) {
            waitingHandler.setWaitingText("Symplifying Protein Groups. Please Wait...");
            waitingHandler.setSecondaryProgressCounterIndeterminate(false);
            waitingHandler.setMaxSecondaryProgressCounter(max);
        }

        HashSet<String> toDelete = new HashSet<>();
        HashMap<String, String> processedKeys = new HashMap<>();

<<<<<<< HEAD
        ProteinMatchesIterator proteinMatchesIterator = identification.getProteinMatchesIterator(waitingHandler);
        while (proteinMatchesIterator.hasNext()) {
            ProteinMatch proteinSharedGroup = proteinMatchesIterator.next();
=======
        ProteinMatchesIterator proteinMatchesIterator = identification.getProteinMatchesIterator(null, false, null, false, null, waitingHandler);
        ProteinMatch proteinSharedGroup;
        while ((proteinSharedGroup = proteinMatchesIterator.next()) != null) {
>>>>>>> 98ab6bef
            if (proteinSharedGroup.getNProteins() > 1) {
                String proteinSharedKey = proteinSharedGroup.getKey();
                if (!processedKeys.containsKey(proteinSharedKey)) {
                    String uniqueKey = getSubgroup(identification, proteinSharedKey, proteinSharedGroup, processedKeys, toDelete, identificationParameters, identificationFeaturesGenerator);
                    if (uniqueKey != null) {
                        mergeProteinGroups(identification, proteinSharedKey, uniqueKey, toDelete);
                        processedKeys.put(proteinSharedKey, uniqueKey);
                    } else {
                        processedKeys.put(proteinSharedKey, proteinSharedKey);
                    }
                }
                if (waitingHandler != null) {
                    if (waitingHandler.isRunCanceled()) {
                        return;
                    }
                    waitingHandler.increaseSecondaryProgressCounter();
                }
            }
        }

        if (enzymaticIssue + evidenceIssue + uncharacterizedIssue + explainedGroup > 0) { // special case to not divide by zero

            if (waitingHandler != null) {
                waitingHandler.setWaitingText("Removing Mapping Artifacts. Please Wait...");
                waitingHandler.appendReport(toDelete.size() + " unlikely protein mappings found:", true, true);

                String padding = "    ";

                if (enzymaticIssue > 0) {
                    waitingHandler.appendReport(padding + "- " + enzymaticIssue + " protein groups supported by non-enzymatic shared peptides.", true, true);
                }
                if (evidenceIssue > 0) {
                    waitingHandler.appendReport(padding + "- " + evidenceIssue + " protein groups explained by peptides shared to less confident mappings.", true, true);
                }
                if (uncharacterizedIssue > 0) {
                    waitingHandler.appendReport(padding + "- " + uncharacterizedIssue + " protein groups supported by peptides shared to uncharacterized proteins.", true, true);
                }
                if (explainedGroup > 0) {
                    waitingHandler.appendReport(padding + "- " + explainedGroup + " groups explained by a simpler group.", true, true);
                }
                waitingHandler.appendReport(padding + "Note: a group can present combinations of these criteria.", true, true);
                waitingHandler.setSecondaryProgressCounterIndeterminate(false);
                waitingHandler.setMaxSecondaryProgressCounter(toRemove.size());
            }

            for (String proteinKey : toRemove) { // @TODO: this map is never added to. however, adding to it will also remove the peptides...
                identification.removeObject(proteinKey);
                if (waitingHandler != null) {
                    if (waitingHandler.isRunCanceled()) {
                        return;
                    }
                    waitingHandler.increaseSecondaryProgressCounter();
                }
            }
        }
    }

    /**
     * Returns the best subgroup of a protein key, null if none found. If
     * intermediate groups are found they will be processed. Processed keys are
     * stored in processedKeys. Keys to delete are stored in keysToDelete.
     * Returns null if no simpler group is found.
     *
     * @param identification the identification where to get the matches from.
     * @param sharedKey the key of the group to inspect
     * @param processedKeys map of already processed keys and their best smaller
     * key
     * @param keysToDelete list of keys to delete
     * @param shotgunProtocol the protocol containing the enzyme used
     * @param identificationFeaturesGenerator the identification features
     * generator
     * @param proteinInferencePreferences the protein inference preferences
     *
     * @return the best smaller group, null if none found.
     *
     * @throws IOException exception thrown whenever an error occurred while
     * reading or writing a file
     * @throws InterruptedException exception thrown whenever an threading error
     * occurred
     * @throws ClassNotFoundException exception thrown whenever an error
     * occurred while deserializing an object
     * @throws SQLException exception thrown whenever an error occurred while
     * interacting with the back-end database
     */
    private String getSubgroup(Identification identification, String sharedKey, ProteinMatch sharedProteinMatch, HashMap<String, String> processedKeys,
            HashSet<String> keysToDelete, IdentificationParameters identificationParameters, IdentificationFeaturesGenerator identificationFeaturesGenerator)
            throws SQLException, IOException, ClassNotFoundException, InterruptedException {

        ArrayList<String> sharedAccessions;
        if (sharedProteinMatch == null) {
            sharedAccessions = proteinGroupCache.get(sharedKey);
            if (sharedAccessions == null) {
                sharedProteinMatch = (ProteinMatch)identification.retrieveObject(sharedKey);
            }
        }
        if (sharedProteinMatch != null) {
            sharedAccessions = sharedProteinMatch.getTheoreticProtein();
        } else {
            sharedAccessions = getProteins(sharedKey);
        }
        HashSet<String> candidateUnique = new HashSet<>(1);
        HashSet<String> sharedAccessionsAsSet = null;

        for (String accession : sharedAccessions) {
            HashSet<String> otherGroups = identification.getProteinMap().get(accession);
            for (String uniqueKey : otherGroups) {
                if (!uniqueKey.equals(sharedKey)) {
                    ArrayList<String> uniqueAccessions = proteinGroupCache.get(uniqueKey);
                    if (uniqueAccessions == null) {
                        ProteinMatch uniqueProteinMatch = (ProteinMatch)identification.retrieveObject(uniqueKey);
                        if (uniqueProteinMatch != null) {
                            uniqueAccessions = uniqueProteinMatch.getTheoreticProtein();
                        } else {
                            uniqueAccessions = getProteins(uniqueKey);
                        }
                    }
                    if (sharedAccessions.size() >= uniqueAccessions.size()) {
                        if (sharedAccessionsAsSet == null) {
                            sharedAccessionsAsSet = new HashSet<>(sharedAccessions);
                        }
                        if (ProteinMatch.contains(sharedAccessionsAsSet, uniqueAccessions) && !keysToDelete.contains(uniqueKey)) {
                            String subGroup = uniqueKey;
                            if (uniqueAccessions.size() > 1) {
                                String reducedGroup = processedKeys.get(uniqueKey);
                                if (reducedGroup == null) {
                                    reducedGroup = getSubgroup(identification, uniqueKey, null, processedKeys, keysToDelete, identificationParameters, identificationFeaturesGenerator);
                                    if (reducedGroup != null) {
                                        mergeProteinGroups(identification, uniqueKey, reducedGroup, keysToDelete);
                                        processedKeys.put(uniqueKey, reducedGroup);
                                        subGroup = reducedGroup;
                                    } else {
                                        processedKeys.put(uniqueKey, uniqueKey);
                                    }
                                }
                            }
                            if (!candidateUnique.contains(subGroup)) {
                                candidateUnique.add(subGroup);
                            }
                        }
                    }
                }
            }
        }

        String minimalKey = null;

        if (!candidateUnique.isEmpty()) {
            ArrayList<String> keys = new ArrayList<>(candidateUnique.size());
            for (String accession : candidateUnique) {
                if (!keysToDelete.contains(accession)) {
                    keys.add(accession);
                }
            }

            if (!keys.isEmpty()) {
                ProteinMatch match = (ProteinMatch)identification.retrieveObject(sharedKey);
                HashMap<String, Integer> preferenceReason = new HashMap<>();
                for (String key1 : keys) {
                    for (String accession1 : ProteinMatch.getAccessions(key1)) {
                        if (minimalKey == null) {
                            preferenceReason = new HashMap<>();
                            boolean best = true;
                            for (String key2 : keys) {
                                if (!key1.equals(key2)) {
                                    if (!ProteinMatch.contains(key1, key2)) {
                                        if (!ProteinMatch.getCommonProteins(key1, key2).isEmpty()) {
                                            best = false;
                                        }
                                        for (String accession2 : ProteinMatch.getAccessions(key2)) {
                                            int tempPrefernce = compareMainProtein(match, accession2, match, accession1, identificationFeaturesGenerator, identificationParameters);
                                            if (tempPrefernce != 1) {
                                                best = false;
                                            } else {
                                                if (preferenceReason.containsKey(accession2)) {
                                                    tempPrefernce = Math.min(preferenceReason.get(accession2), tempPrefernce);
                                                }
                                                preferenceReason.put(accession2, tempPrefernce);
                                            }
                                        }
                                    }
                                }
                            }
                            if (best) {
                                ArrayList<String> accessions = ProteinMatch.getOtherProteins(sharedKey, key1);
                                for (String accession2 : accessions) {
                                    int tempPrefernce = compareMainProtein(match, accession2, match, accession1, identificationFeaturesGenerator, identificationParameters);
                                    if (tempPrefernce == 0) {
                                        best = false;
                                        break;
                                    } else {
                                        if (preferenceReason.containsKey(accession2)) {
                                            tempPrefernce = Math.min(preferenceReason.get(accession2), tempPrefernce);
                                        }
                                        preferenceReason.put(accession2, tempPrefernce);
                                    }
                                }
                                if (best && minimalKey == null) {
                                    minimalKey = key1;
                                }
                            }
                        } else {
                            break;
                        }
                    }
                    if (minimalKey != null) {
                        for (String key2 : keys) {
                            if (!key2.equals(minimalKey) && !keysToDelete.contains(key2)) {
                                keysToDelete.add(key2);
                                for (int reason : preferenceReason.values()) {
                                    if (reason == 1) {
                                        enzymaticIssue++;
                                    }
                                    if (reason == 2) {
                                        evidenceIssue++;
                                    }
                                    if (reason == 3) {
                                        uncharacterizedIssue++;
                                    }
                                }
                            }
                        }
                        break;
                    }
                }
            }
        }

        return minimalKey;
    }

    /**
     * Puts the peptide of the shared group in the unique group and adds the
     * shared group to the list of proteins to delete.
     *
     * @param identification the identification whether to get the matches
     * @param sharedGroup the key of the shared group
     * @param uniqueGroup the key of the unique group
     * @param keysToDelete list of keys to be deleted where sharedGroup will be
     * added
     *
     * @throws IllegalArgumentException
     * @throws SQLException
     * @throws IOException
     * @throws ClassNotFoundException
     */
    private void mergeProteinGroups(Identification identification, String sharedGroup, String uniqueGroup, HashSet<String> keysToDelete)
            throws IllegalArgumentException, SQLException, IOException, ClassNotFoundException, InterruptedException {

        ProteinMatch sharedMatch = (ProteinMatch)identification.retrieveObject(sharedGroup);
        ProteinMatch uniqueMatch = (ProteinMatch)identification.retrieveObject(uniqueGroup);

        for (String peptideKey : sharedMatch.getPeptideMatchesKeys()) {
            uniqueMatch.addPeptideMatchKey(peptideKey);
        }

        keysToDelete.add(sharedGroup);
        explainedGroup++;
    }

    /**
     * Retains the best scoring of intricate groups.
     *
     * @param identification the identification class containing all
     * identification matches
     * @param metrics if provided protein metrics will be loaded while iterating
     * the groups
     * @param proteinMap the protein matches scoring map
     * @param identificationParameters the identification parameters
     * @param identificationFeaturesGenerator the identification feature
     * generator
     * @param waitingHandler the handler displaying feedback to the user
     *
     * @throws IOException thrown if an IOException occurs
     * @throws InterruptedException thrown if an InterruptedException occurs
     * @throws SQLException thrown if an SQLException occurs
     * @throws ClassNotFoundException thrown if a ClassNotFoundException occurs
     */
    public void retainBestScoringGroups(Identification identification, Metrics metrics, ProteinMap proteinMap,
            IdentificationParameters identificationParameters, IdentificationFeaturesGenerator identificationFeaturesGenerator, WaitingHandler waitingHandler)
            throws IOException, SQLException, ClassNotFoundException, InterruptedException {

        waitingHandler.setWaitingText("Simplifying Redundant Protein Groups. Please Wait...");

        ArrayList<String> toRemove = new ArrayList<>();
        int maxProteinKeyLength = 0;
        ProteinInferencePreferences proteinInferencePreferences = identificationParameters.getProteinInferencePreferences();

        int max = 2 * identification.getProteinIdentification().size();
        if (proteinInferencePreferences.getSimplifyGroups() && proteinInferencePreferences.getSimplifyGroupsScore()) {
            max += identification.getProteinIdentification().size();
        }
        waitingHandler.setSecondaryProgressCounterIndeterminate(false);
        waitingHandler.setMaxSecondaryProgressCounter(max);

        PSParameter psParameter = new PSParameter();
        ArrayList<UrParameter> parameters = new ArrayList<>(1);
        parameters.add(psParameter);
        if (proteinInferencePreferences.getSimplifyGroups() && proteinInferencePreferences.getSimplifyGroupsScore()) {
<<<<<<< HEAD
            ProteinMatchesIterator proteinMatchesIterator = identification.getProteinMatchesIterator(waitingHandler);

            while (proteinMatchesIterator.hasNext()) {

                ProteinMatch proteinMatch = proteinMatchesIterator.next();
=======
            ProteinMatchesIterator proteinMatchesIterator = identification.getProteinMatchesIterator(parameters, true, parameters, true, parameters, waitingHandler);
            ProteinMatch proteinMatch;
            while ((proteinMatch = proteinMatchesIterator.next()) != null) {
>>>>>>> 98ab6bef

                if (waitingHandler.isRunCanceled()) {
                    return;
                }

                String proteinSharedKey = proteinMatch.getKey();
                ArrayList<String> sharedAccessions = proteinMatch.getTheoreticProtein();

                if (sharedAccessions.size() > 1) {

                    HashSet<String> sharedAccessionsAsSet = null;
                    psParameter = (PSParameter)proteinMatch.getUrParam(psParameter);
                    double sharedProteinProbabilityScore = psParameter.getProteinProbabilityScore();
                    boolean better = false;

                    for (String accession : sharedAccessions) {
                        HashSet<String> otherGroups = identification.getProteinMap().get(accession);
                        for (String proteinUniqueKey : otherGroups) {
                            if (!proteinUniqueKey.equals(proteinSharedKey)) {
                                ProteinMatch uniqueProteinMatch = (ProteinMatch)identification.retrieveObject(proteinUniqueKey);
                                ArrayList<String> uniqueAccessions;
                                if (uniqueProteinMatch != null) {
                                    uniqueAccessions = uniqueProteinMatch.getTheoreticProtein();
                                } else {
                                    uniqueAccessions = getProteins(proteinUniqueKey);
                                }
                                if (sharedAccessions.size() >= uniqueAccessions.size()) {
                                    if (sharedAccessionsAsSet == null) {
                                        sharedAccessionsAsSet = new HashSet<>(sharedAccessions);
                                    }
                                    if (ProteinMatch.contains(sharedAccessionsAsSet, uniqueAccessions)) {
                                        psParameter = (PSParameter)uniqueProteinMatch.getUrParam(psParameter);
                                        double uniqueProteinProbabilityScore = psParameter.getProteinProbabilityScore();
                                        ProteinMatch proteinUnique = (ProteinMatch)identification.retrieveObject(proteinUniqueKey);
                                        ProteinMatch proteinShared = (ProteinMatch)identification.retrieveObject(proteinSharedKey);
                                        for (String sharedPeptideKey : proteinShared.getPeptideMatchesKeys()) {
                                            proteinUnique.addPeptideMatchKey(sharedPeptideKey);
                                        }
                                        if (uniqueProteinProbabilityScore <= sharedProteinProbabilityScore) {
                                            better = true;
                                        }
                                    }
                                }
                            }
                        }
                    }

                    if (better) {
                        toRemove.add(proteinSharedKey);
                    } else {
                        waitingHandler.increaseSecondaryProgressCounter();
                        if (waitingHandler.isRunCanceled()) {
                            return;
                        }
                    }
                }
            }

            if (!toRemove.isEmpty()) {
                for (String proteinKey : toRemove) {
                    psParameter = (PSParameter)((ProteinMatch)identification.retrieveObject(proteinKey)).getUrParam(psParameter);
                    proteinMap.removePoint(psParameter.getProteinProbabilityScore(), ProteinMatch.isDecoy(proteinKey));
                    identification.removeObject(proteinKey);
                    waitingHandler.increaseSecondaryProgressCounter();
                }
                proteinMap.cleanUp();
            }
        }

        clearCache();
        ProteinMatch.clearCache();

        int nSolved = toRemove.size();
        int nGroups = 0;
        int nLeft = 0;

        waitingHandler.setWaitingText("Inferring PI status, sorting proteins. Please Wait...");
        // As we go through all protein ids, keep the sorted list of proteins and maxima in the instance of the Metrics class to pass them to the GUI afterwards
        // proteins are sorted according to the protein score, then number of peptides (inverted), then number of spectra (inverted).
        HashMap<Double, HashMap<Integer, HashMap<Integer, ArrayList<String>>>> orderMap
                = new HashMap<>();
        PSParameter probabilities = new PSParameter();
        double maxMW = 0;

<<<<<<< HEAD
        ProteinMatchesIterator proteinMatchesIterator = identification.getProteinMatchesIterator(waitingHandler);

        while (proteinMatchesIterator.hasNext()) {

            ProteinMatch proteinMatch = proteinMatchesIterator.next();
=======
        ProteinMatchesIterator proteinMatchesIterator = identification.getProteinMatchesIterator(parameters, true, parameters, true, parameters, waitingHandler);
        ProteinMatch proteinMatch;
        while ((proteinMatch = proteinMatchesIterator.next()) != null) {
>>>>>>> 98ab6bef

            if (waitingHandler.isRunCanceled()) {
                return;
            }

            String proteinKey = proteinMatch.getKey();

            if (!ProteinMatch.isDecoy(proteinKey)) {
                probabilities = (PSParameter)proteinMatch.getUrParam(probabilities);
                double score = probabilities.getProteinProbabilityScore();
                int nPeptides = -proteinMatch.getPeptideMatchesKeys().size();
                int nSpectra = 0;

                Protein currentProtein = sequenceFactory.getProtein(proteinMatch.getMainMatch());

                if (currentProtein != null) {
                    double mw = sequenceFactory.computeMolecularWeight(proteinMatch.getMainMatch());
                    if (mw > maxMW) {
                        maxMW = mw;
                    }
                }

<<<<<<< HEAD
                PeptideMatchesIterator peptideMatchesIterator = identification.getPeptideMatchesIterator(proteinMatch.getPeptideMatchesKeys(), null);
                while (peptideMatchesIterator.hasNext()) {
                    PeptideMatch peptideMatch = peptideMatchesIterator.next();
=======
                PeptideMatchesIterator peptideMatchesIterator = identification.getPeptideMatchesIterator(proteinMatch.getPeptideMatchesKeys(), parameters, false, null, null);
                PeptideMatch peptideMatch;
                while ((peptideMatch = peptideMatchesIterator.next()) != null) {
>>>>>>> 98ab6bef
                    nSpectra -= peptideMatch.getSpectrumCount();
                }
                if (!orderMap.containsKey(score)) {
                    orderMap.put(score, new HashMap<>());
                }

                if (!orderMap.get(score).containsKey(nPeptides)) {
                    orderMap.get(score).put(nPeptides, new HashMap<>());
                }

                if (!orderMap.get(score).get(nPeptides).containsKey(nSpectra)) {
                    orderMap.get(score).get(nPeptides).put(nSpectra, new ArrayList<>());
                }
                orderMap.get(score).get(nPeptides).get(nSpectra).add(proteinKey);

                // save the length of the longest protein accession number
                if (proteinMatch.getMainMatch().length() > maxProteinKeyLength) {
                    maxProteinKeyLength = proteinMatch.getMainMatch().length();
                }
            }

            ArrayList<String> accessions = new ArrayList<>(Arrays.asList(ProteinMatch.getAccessions(proteinKey)));
            Collections.sort(accessions);
            String mainKey = accessions.get(0);

            if (accessions.size() > 1) {
                boolean similarityFound = false;
                boolean allSimilar = false;
                psParameter = (PSParameter)((ProteinMatch)identification.retrieveObject(proteinKey)).getUrParam(psParameter);
                for (String accession : accessions) {
                    if (compareMainProtein(proteinMatch, mainKey, proteinMatch, accession, identificationFeaturesGenerator, identificationParameters) > 0) {
                        mainKey = accession;
                    }
                }
                for (int i = 0; i < accessions.size() - 1; i++) {
                    for (int j = i + 1; j < accessions.size(); j++) {
                        if (getSimilarity(accessions.get(i), accessions.get(j))) {
                            similarityFound = true;
                            if (compareMainProtein(proteinMatch, mainKey, proteinMatch, accessions.get(j), identificationFeaturesGenerator, identificationParameters) > 0) {
                                mainKey = accessions.get(i);
                            }
                            break;
                        }
                    }
                    if (similarityFound) {
                        break;
                    }
                }
                if (similarityFound) {
                    allSimilar = true;
                    for (String key : accessions) {
                        if (!mainKey.equals(key)) {
                            if (!getSimilarity(mainKey, key)) {
                                allSimilar = false;
                                break;
                            }
                        }
                    }
                }
                if (!similarityFound) {
                    psParameter.setProteinInferenceClass(PSParameter.UNRELATED);
                    nGroups++;
                    nLeft++;

                    identification.loadObjects(proteinMatch.getPeptideMatchesKeys(), null, false);
                    for (String peptideKey : proteinMatch.getPeptideMatchesKeys()) {
                        psParameter = (PSParameter)((PeptideMatch)identification.retrieveObject(peptideKey)).getUrParam(psParameter);
                        psParameter.setProteinInferenceClass(PSParameter.UNRELATED);
                    }

                } else if (!allSimilar) {
                    psParameter.setProteinInferenceClass(PSParameter.RELATED_AND_UNRELATED);
                    nGroups++;
                    nSolved++;

                    identification.loadObjects(proteinMatch.getPeptideMatchesKeys(), null, false);
                    for (String peptideKey : proteinMatch.getPeptideMatchesKeys()) {
                        psParameter = (PSParameter)((PeptideMatch)identification.retrieveObject(peptideKey)).getUrParam(psParameter);
                        psParameter.setProteinInferenceClass(PSParameter.RELATED_AND_UNRELATED);
                    }

                } else {
                    psParameter.setProteinInferenceClass(PSParameter.RELATED);
                    nGroups++;
                    nSolved++;

                    String mainMatch = proteinMatch.getMainMatch();
<<<<<<< HEAD
                    PeptideMatchesIterator peptideMatchesIterator = identification.getPeptideMatchesIterator(proteinMatch.getPeptideMatchesKeys(), null);
                    while (peptideMatchesIterator.hasNext()) {
                        PeptideMatch peptideMatch = peptideMatchesIterator.next();
=======
                    PeptideMatchesIterator peptideMatchesIterator = identification.getPeptideMatchesIterator(proteinMatch.getPeptideMatchesKeys(), parameters, false, null, null);
                    PeptideMatch peptideMatch;
                    while ((peptideMatch = peptideMatchesIterator.next()) != null) {
>>>>>>> 98ab6bef
                        String peptideKey = peptideMatch.getKey();
                        psParameter = (PSParameter)peptideMatch.getUrParam(psParameter);
                        boolean unrelated = false;
                        for (String proteinAccession : peptideMatch.getTheoreticPeptide().getParentProteins(identificationParameters.getSequenceMatchingPreferences())) {
                            if (!proteinKey.contains(proteinAccession)) {
                                if (!getSimilarity(mainMatch, proteinAccession)) {
                                    unrelated = true;
                                    break;
                                }
                            }
                        }
                        if (unrelated) {
                            psParameter.setProteinInferenceClass(PSParameter.RELATED_AND_UNRELATED);
                        } else {
                            psParameter.setProteinInferenceClass(PSParameter.RELATED);
                        }
                    }
                }
            } else {
                String mainMatch = proteinMatch.getMainMatch();
<<<<<<< HEAD
                PeptideMatchesIterator peptideMatchesIterator = identification.getPeptideMatchesIterator(proteinMatch.getPeptideMatchesKeys(), null);
                while (peptideMatchesIterator.hasNext()) {
                    PeptideMatch peptideMatch = peptideMatchesIterator.next();
=======
                PeptideMatchesIterator peptideMatchesIterator = identification.getPeptideMatchesIterator(proteinMatch.getPeptideMatchesKeys(), parameters, false, null, null);
                PeptideMatch peptideMatch;
                while ((peptideMatch = peptideMatchesIterator.next()) != null) {
>>>>>>> 98ab6bef
                    String peptideKey = peptideMatch.getKey();
                    psParameter = (PSParameter)peptideMatch.getUrParam(psParameter);
                    boolean unrelated = false;
                    boolean otherProtein = false;
                    for (String protein : peptideMatch.getTheoreticPeptide().getParentProteins(identificationParameters.getSequenceMatchingPreferences())) {
                        if (!proteinKey.contains(protein)) {
                            otherProtein = true;
                            if (!getSimilarity(mainMatch, protein)) {
                                unrelated = true;
                                break;
                            }
                        }
                    }
                    if (otherProtein) {
                        psParameter.setProteinInferenceClass(PSParameter.RELATED);
                    }
                    if (unrelated) {
                        psParameter.setProteinInferenceClass(PSParameter.UNRELATED);
                    }
                }
            }

            if (ProteinMatch.getNProteins(proteinKey) > 1) {
                if (!proteinMatch.getMainMatch().equals(mainKey)) {
                    proteinMatch.setMainMatch(mainKey);
                }
            }

            waitingHandler.increaseSecondaryProgressCounter();
            if (waitingHandler.isRunCanceled()) {
                return;
            }
        }

        ArrayList<String> proteinList = new ArrayList<>();
        ArrayList<Double> scoreList = new ArrayList<>(orderMap.keySet());
        Collections.sort(scoreList);
        int maxPeptides = 0;
        int maxSpectra = 0;

        for (double currentScore : scoreList) {
            ArrayList<Integer> nPeptideList = new ArrayList<>(orderMap.get(currentScore).keySet());
            Collections.sort(nPeptideList);
            if (nPeptideList.get(0) < maxPeptides) {
                maxPeptides = nPeptideList.get(0);
            }
            for (int currentNPeptides : nPeptideList) {
                ArrayList<Integer> nPsmList = new ArrayList<>(orderMap.get(currentScore).get(currentNPeptides).keySet());
                Collections.sort(nPsmList);
                if (nPsmList.get(0) < maxSpectra) {
                    maxSpectra = nPsmList.get(0);
                }
                for (int currentNPsms : nPsmList) {
                    ArrayList<String> tempList = orderMap.get(currentScore).get(currentNPeptides).get(currentNPsms);
                    Collections.sort(tempList);
                    proteinList.addAll(tempList);

                    waitingHandler.increaseSecondaryProgressCounter(tempList.size());
                    if (waitingHandler.isRunCanceled()) {
                        return;
                    }
                }
            }
        }

        if (metrics != null) {
            metrics.setProteinKeys(proteinList);
            metrics.setMaxNPeptides(-maxPeptides);
            metrics.setMaxNSpectra(-maxSpectra);
            metrics.setMaxMW(maxMW);
            metrics.setMaxProteinKeyLength(maxProteinKeyLength);
        }

        waitingHandler.setSecondaryProgressCounterIndeterminate(true);
        String report;
        if (nSolved > 0) {
            report = nSolved + " conflicts resolved. ";
        } else {
            report = "";
        }
        report += nGroups + " protein groups remaining (" + nLeft + " suspicious).";
        waitingHandler.appendReport(report, true, true);
    }

    /**
     * Parses a protein description retaining only words longer than 3
     * characters.
     *
     * @param proteinAccession the accession of the inspected protein
     * @return description words longer than 3 characters
     */
    private ArrayList<String> parseDescription(String proteinAccession) throws IOException, IllegalArgumentException, InterruptedException, ClassNotFoundException {
        String description = sequenceFactory.getHeader(proteinAccession).getSimpleProteinDescription();

        if (description == null) {
            return new ArrayList<>();
        }

        ArrayList<String> result = new ArrayList<>();
        for (String component : description.split(" ")) {
            if (component.length() > 3) {
                result.add(component);
            }
        }
        return result;
    }

    /**
     * Checks whether a new main protein (newAccession) of the new protein match
     * (newProteinMatch) is better than another one main protein (oldAccession)
     * of another protein match (oldProteinMatch). First checks the protein
     * evidence level (if available), if not there then checks the protein
     * description and peptide enzymaticity.
     *
     * @param oldProteinMatch the protein match of oldAccession
     * @param oldAccession the accession of the old protein
     * @param newProteinMatch the protein match of newAccession
     * @param newAccession the accession of the new protein
     * @param identificationFeaturesGenerator the identification features
     * generator
     * @param identificationParameters the identification parameters
     *
     * @return the product of the comparison: 1: better enzymaticity, 2: better
     * evidence, 3: better characterization, 0: equal or not better
     *
     * @throws IOException exception thrown whenever an error occurred while
     * reading or writing a file
     * @throws InterruptedException exception thrown whenever an threading error
     * occurred
     * @throws ClassNotFoundException exception thrown whenever an error
     * occurred while deserializing an object
     * @throws SQLException exception thrown whenever an error occurred while
     * interacting with the back-end database
     */
    private int compareMainProtein(ProteinMatch oldProteinMatch, String oldAccession, ProteinMatch newProteinMatch, String newAccession,
            IdentificationFeaturesGenerator identificationFeaturesGenerator, IdentificationParameters identificationParameters)
            throws IOException, InterruptedException, IllegalArgumentException, ClassNotFoundException, SQLException {

        ProteinInferencePreferences proteinInferencePreferences = identificationParameters.getProteinInferencePreferences();
        if (proteinInferencePreferences.getSimplifyGroupsEnzymaticity()) {
            DigestionPreferences digestionPreferences = identificationParameters.getSearchParameters().getDigestionPreferences();
            if (digestionPreferences.getCleavagePreference() == DigestionPreferences.CleavagePreference.enzyme) {
                boolean newEnzymatic = identificationFeaturesGenerator.hasEnzymaticPeptides(newProteinMatch, newAccession);
                boolean oldEnzymatic = identificationFeaturesGenerator.hasEnzymaticPeptides(oldProteinMatch, oldAccession);
                if (newEnzymatic && !oldEnzymatic) {
                    return 1;
                } else if (!newEnzymatic && oldEnzymatic) {
                    return 0;
                }
            }
        }

        if (proteinInferencePreferences.getSimplifyGroupsEvidence()) {
            String evidenceLevelOld = sequenceFactory.getHeader(oldAccession).getProteinEvidence();
            String evidenceLevelNew = sequenceFactory.getHeader(newAccession).getProteinEvidence();

            // compare protein evidence levels
            if (evidenceLevelOld != null && evidenceLevelNew != null) {
                try {
                    Integer levelOld = new Integer(evidenceLevelOld);
                    Integer levelNew = new Integer(evidenceLevelNew);
                    if (levelNew < levelOld) {
                        return 2;
                    } else if (levelOld < levelNew) {
                        return 0;
                    }
                } catch (NumberFormatException e) {
                    // ignore
                }
            }
            // only the new match has evidence information
            if (evidenceLevelOld == null && evidenceLevelNew != null) {
                return 2;
            }
            // only the old match has evidence information
            if (evidenceLevelOld != null && evidenceLevelNew == null) {
                return 0;
            }
        }

        if (proteinInferencePreferences.getSimplifyGroupsUncharacterized()) {
            // Compare descriptions for keywords of uncharacterized proteins
            String oldDescription = sequenceFactory.getHeader(oldAccession).getSimpleProteinDescription();
            String newDescription = sequenceFactory.getHeader(newAccession).getSimpleProteinDescription();

            // if the description is not set, return the accessions instead - fix for home made fasta headers
            if (oldDescription == null || oldDescription.trim().isEmpty()) {
                oldDescription = oldAccession;
            }
            if (newDescription == null || newDescription.trim().isEmpty()) {
                newDescription = newAccession;
            }

            boolean oldUncharacterized = false, newUncharacterized = false;
            String[] keyWords = {"Uncharacterized", "Putative"};
            for (String keyWord : keyWords) {
                if (newDescription.contains(keyWord)) {
                    newUncharacterized = true;
                }
                if (oldDescription.contains(keyWord)) {
                    oldUncharacterized = true;
                }
            }
            if (oldUncharacterized && !newUncharacterized) {
                return 3;
            } else if (!oldUncharacterized && newUncharacterized) {
                return 0;
            }
        }

        return 0;
    }

    /**
     * Simplistic method comparing protein similarity. Returns true if both
     * proteins come from the same gene or if the descriptions are of same
     * length and present more than half similar words.
     *
     * @param primaryProteinAccession accession number of the first protein
     * @param secondaryProteinAccession accession number of the second protein
     * @return a boolean indicating whether the proteins are similar
     */
    private boolean getSimilarity(String primaryProteinAccession, String secondaryProteinAccession) throws IOException, IllegalArgumentException, InterruptedException, ClassNotFoundException {

        String geneNamePrimaryProtein = sequenceFactory.getHeader(primaryProteinAccession).getGeneName();
        String geneNameSecondaryProtein = sequenceFactory.getHeader(secondaryProteinAccession).getGeneName();
        boolean sameGene = false;

        // compare the gene names
        if (geneNamePrimaryProtein != null && geneNameSecondaryProtein != null) {
            sameGene = geneNamePrimaryProtein.equalsIgnoreCase(geneNameSecondaryProtein);
        }

        if (sameGene) {
            return true;
        } else {

            // compare gene names, similar gene names often means related proteins, like CPNE3 and CPNE2
            if (geneNamePrimaryProtein != null && geneNameSecondaryProtein != null) {

                // one gene name is a substring of the other, for example: EEF1A1 and EEF1A1P5
                if (geneNamePrimaryProtein.contains(geneNameSecondaryProtein) || geneNameSecondaryProtein.contains(geneNamePrimaryProtein)) {
                    return true;
                }

                // equal but for the last character, for example: CPNE3 and CPNE2
                if ((geneNameSecondaryProtein.length() > 2 && geneNamePrimaryProtein.contains(geneNameSecondaryProtein.substring(0, geneNameSecondaryProtein.length() - 2)))
                        || (geneNamePrimaryProtein.length() > 2 && geneNameSecondaryProtein.contains(geneNamePrimaryProtein.substring(0, geneNamePrimaryProtein.length() - 2)))) {
                    return true;
                }

                // equal but for the two last characters, for example: CPNE11 and CPNE12
                if ((geneNameSecondaryProtein.length() > 3 && geneNamePrimaryProtein.contains(geneNameSecondaryProtein.substring(0, geneNameSecondaryProtein.length() - 3)))
                        || (geneNamePrimaryProtein.length() > 3 && geneNameSecondaryProtein.contains(geneNamePrimaryProtein.substring(0, geneNamePrimaryProtein.length() - 3)))) {
                    return true;
                }

                // @TODO: support more complex gene families?
            }

            // compare the protein descriptions, less secure than gene names
            ArrayList<String> primaryDescription = parseDescription(primaryProteinAccession);
            ArrayList<String> secondaryDescription = parseDescription(secondaryProteinAccession);

            if (primaryDescription.size() > secondaryDescription.size()) {
                int nMatch = 0;
                for (String secondaryDescription1 : secondaryDescription) {
                    if (primaryDescription.contains(secondaryDescription1)) {
                        nMatch++;
                    }
                }
                return nMatch >= secondaryDescription.size() / 2;
            } else {
                int nMatch = 0;
                for (String primaryDescription1 : primaryDescription) {
                    if (secondaryDescription.contains(primaryDescription1)) {
                        nMatch++;
                    }
                }
                return nMatch >= primaryDescription.size() / 2;
            }
        }
    }

    /**
     * Returns the proteins of a group key. Uses
     * ProteinMatch.getAccessions(groupKey) after checking if the protein group
     * is in cache. Manages cache update and size.
     *
     * @param groupKey the group key of interest
     *
     * @return the proteins of a group key
     */
    private ArrayList<String> getProteins(String groupKey) {
        ArrayList<String> result = proteinGroupCache.get(groupKey);
        if (result == null) {
            result = new ArrayList<>(Arrays.asList(ProteinMatch.getAccessions(groupKey)));
            if (result.size() > sizeOfProteinsInCache) {
                proteinGroupCache.put(groupKey, result);
                if (proteinGroupCache.size() > cacheSize) {
                    int smallestSize = sizeOfProteinsInCache;
                    String smallestGroup = null;
                    for (String key : proteinGroupCache.keySet()) {
                        ArrayList<String> group = proteinGroupCache.get(key);
                        if (smallestGroup == null || group.size() < smallestSize) {
                            smallestGroup = key;
                            smallestSize = group.size();
                        }
                    }
                    proteinGroupCache.remove(smallestGroup);
                    sizeOfProteinsInCache = smallestSize;
                }
            }
        }
        return result;
    }

    /**
     * Clears the cache.
     */
    private void clearCache() {
        proteinGroupCache.clear();
        sizeOfProteinsInCache = 10;
    }
}
<|MERGE_RESOLUTION|>--- conflicted
+++ resolved
@@ -1,995 +1,951 @@
-package eu.isas.peptideshaker.protein_inference;
-
-import com.compomics.util.experiment.biology.Protein;
-import com.compomics.util.experiment.identification.Identification;
-import com.compomics.util.experiment.identification.protein_sequences.SequenceFactory;
-import com.compomics.util.experiment.identification.matches.PeptideMatch;
-import com.compomics.util.experiment.identification.matches.ProteinMatch;
-import com.compomics.util.experiment.identification.matches_iterators.PeptideMatchesIterator;
-import com.compomics.util.experiment.identification.matches_iterators.ProteinMatchesIterator;
-import com.compomics.util.experiment.personalization.UrParameter;
-import com.compomics.util.preferences.DigestionPreferences;
-import com.compomics.util.preferences.IdentificationParameters;
-import com.compomics.util.preferences.ProteinInferencePreferences;
-import com.compomics.util.waiting.WaitingHandler;
-import eu.isas.peptideshaker.parameters.PSParameter;
-import eu.isas.peptideshaker.scoring.maps.ProteinMap;
-import eu.isas.peptideshaker.utils.IdentificationFeaturesGenerator;
-import eu.isas.peptideshaker.utils.Metrics;
-import java.io.IOException;
-import java.sql.SQLException;
-import java.util.ArrayList;
-import java.util.Arrays;
-import java.util.Collections;
-import java.util.HashMap;
-import java.util.HashSet;
-
-/**
- * This class groups the methods for protein inference.
- *
- * @author Marc Vaudel
- */
-public class ProteinInference {
-
-    /**
-     * Number of groups deleted because of protein evidence issues.
-     */
-    private int evidenceIssue = 0;
-    /**
-     * Number of groups deleted because of enzymatic issues.
-     */
-    private int enzymaticIssue = 0;
-    /**
-     * Number of groups deleted because of protein characterization issues.
-     */
-    private int uncharacterizedIssue = 0;
-    /**
-     * Number of groups deleted because explained by a simpler group.
-     */
-    private int explainedGroup = 0;
-    /**
-     * The protein sequence factory.
-     */
-    private SequenceFactory sequenceFactory = SequenceFactory.getInstance();
-    /**
-     * Map of the most complex groups: key | proteins
-     */
-    private HashMap<String, ArrayList<String>> proteinGroupCache = new HashMap<>(100);
-    /**
-     * Size of the protein groups cahce
-     */
-    private int cacheSize = 100;
-    /**
-     * The minimal group size to include a protein in the cache
-     */
-    private int sizeOfProteinsInCache = 10;
-
-    /**
-     * Reduce artifact groups which can be explained by a simpler group.
-     *
-     * @param identification the identification class containing all
-     * identification matches
-     * @param identificationParameters the identification parameters
-     * @param identificationFeaturesGenerator the identification feature
-     * generator
-     * @param waitingHandler the handler displaying feedback to the user
-     *
-     * @throws IOException thrown if an IOException occurs
-     * @throws InterruptedException thrown if an InterruptedException occurs
-     * @throws SQLException thrown if an SQLException occurs
-     * @throws ClassNotFoundException thrown if a ClassNotFoundException occurs
-     */
-    public void removeRedundantGroups(Identification identification, IdentificationParameters identificationParameters,
-            IdentificationFeaturesGenerator identificationFeaturesGenerator, WaitingHandler waitingHandler)
-            throws IOException, SQLException, ClassNotFoundException, InterruptedException {
-
-<<<<<<< HEAD
-        ArrayList<String> toRemove = new ArrayList<>(); 
-=======
-        ArrayList<String> toRemove = new ArrayList<String>();
->>>>>>> 98ab6bef
-        int max = identification.getProteinIdentification().size();
-
-        if (waitingHandler != null) {
-            waitingHandler.setWaitingText("Symplifying Protein Groups. Please Wait...");
-            waitingHandler.setSecondaryProgressCounterIndeterminate(false);
-            waitingHandler.setMaxSecondaryProgressCounter(max);
-        }
-
-        HashSet<String> toDelete = new HashSet<>();
-        HashMap<String, String> processedKeys = new HashMap<>();
-
-<<<<<<< HEAD
-        ProteinMatchesIterator proteinMatchesIterator = identification.getProteinMatchesIterator(waitingHandler);
-        while (proteinMatchesIterator.hasNext()) {
-            ProteinMatch proteinSharedGroup = proteinMatchesIterator.next();
-=======
-        ProteinMatchesIterator proteinMatchesIterator = identification.getProteinMatchesIterator(null, false, null, false, null, waitingHandler);
-        ProteinMatch proteinSharedGroup;
-        while ((proteinSharedGroup = proteinMatchesIterator.next()) != null) {
->>>>>>> 98ab6bef
-            if (proteinSharedGroup.getNProteins() > 1) {
-                String proteinSharedKey = proteinSharedGroup.getKey();
-                if (!processedKeys.containsKey(proteinSharedKey)) {
-                    String uniqueKey = getSubgroup(identification, proteinSharedKey, proteinSharedGroup, processedKeys, toDelete, identificationParameters, identificationFeaturesGenerator);
-                    if (uniqueKey != null) {
-                        mergeProteinGroups(identification, proteinSharedKey, uniqueKey, toDelete);
-                        processedKeys.put(proteinSharedKey, uniqueKey);
-                    } else {
-                        processedKeys.put(proteinSharedKey, proteinSharedKey);
-                    }
-                }
-                if (waitingHandler != null) {
-                    if (waitingHandler.isRunCanceled()) {
-                        return;
-                    }
-                    waitingHandler.increaseSecondaryProgressCounter();
-                }
-            }
-        }
-
-        if (enzymaticIssue + evidenceIssue + uncharacterizedIssue + explainedGroup > 0) { // special case to not divide by zero
-
-            if (waitingHandler != null) {
-                waitingHandler.setWaitingText("Removing Mapping Artifacts. Please Wait...");
-                waitingHandler.appendReport(toDelete.size() + " unlikely protein mappings found:", true, true);
-
-                String padding = "    ";
-
-                if (enzymaticIssue > 0) {
-                    waitingHandler.appendReport(padding + "- " + enzymaticIssue + " protein groups supported by non-enzymatic shared peptides.", true, true);
-                }
-                if (evidenceIssue > 0) {
-                    waitingHandler.appendReport(padding + "- " + evidenceIssue + " protein groups explained by peptides shared to less confident mappings.", true, true);
-                }
-                if (uncharacterizedIssue > 0) {
-                    waitingHandler.appendReport(padding + "- " + uncharacterizedIssue + " protein groups supported by peptides shared to uncharacterized proteins.", true, true);
-                }
-                if (explainedGroup > 0) {
-                    waitingHandler.appendReport(padding + "- " + explainedGroup + " groups explained by a simpler group.", true, true);
-                }
-                waitingHandler.appendReport(padding + "Note: a group can present combinations of these criteria.", true, true);
-                waitingHandler.setSecondaryProgressCounterIndeterminate(false);
-                waitingHandler.setMaxSecondaryProgressCounter(toRemove.size());
-            }
-
-            for (String proteinKey : toRemove) { // @TODO: this map is never added to. however, adding to it will also remove the peptides...
-                identification.removeObject(proteinKey);
-                if (waitingHandler != null) {
-                    if (waitingHandler.isRunCanceled()) {
-                        return;
-                    }
-                    waitingHandler.increaseSecondaryProgressCounter();
-                }
-            }
-        }
-    }
-
-    /**
-     * Returns the best subgroup of a protein key, null if none found. If
-     * intermediate groups are found they will be processed. Processed keys are
-     * stored in processedKeys. Keys to delete are stored in keysToDelete.
-     * Returns null if no simpler group is found.
-     *
-     * @param identification the identification where to get the matches from.
-     * @param sharedKey the key of the group to inspect
-     * @param processedKeys map of already processed keys and their best smaller
-     * key
-     * @param keysToDelete list of keys to delete
-     * @param shotgunProtocol the protocol containing the enzyme used
-     * @param identificationFeaturesGenerator the identification features
-     * generator
-     * @param proteinInferencePreferences the protein inference preferences
-     *
-     * @return the best smaller group, null if none found.
-     *
-     * @throws IOException exception thrown whenever an error occurred while
-     * reading or writing a file
-     * @throws InterruptedException exception thrown whenever an threading error
-     * occurred
-     * @throws ClassNotFoundException exception thrown whenever an error
-     * occurred while deserializing an object
-     * @throws SQLException exception thrown whenever an error occurred while
-     * interacting with the back-end database
-     */
-    private String getSubgroup(Identification identification, String sharedKey, ProteinMatch sharedProteinMatch, HashMap<String, String> processedKeys,
-            HashSet<String> keysToDelete, IdentificationParameters identificationParameters, IdentificationFeaturesGenerator identificationFeaturesGenerator)
-            throws SQLException, IOException, ClassNotFoundException, InterruptedException {
-
-        ArrayList<String> sharedAccessions;
-        if (sharedProteinMatch == null) {
-            sharedAccessions = proteinGroupCache.get(sharedKey);
-            if (sharedAccessions == null) {
-                sharedProteinMatch = (ProteinMatch)identification.retrieveObject(sharedKey);
-            }
-        }
-        if (sharedProteinMatch != null) {
-            sharedAccessions = sharedProteinMatch.getTheoreticProtein();
-        } else {
-            sharedAccessions = getProteins(sharedKey);
-        }
-        HashSet<String> candidateUnique = new HashSet<>(1);
-        HashSet<String> sharedAccessionsAsSet = null;
-
-        for (String accession : sharedAccessions) {
-            HashSet<String> otherGroups = identification.getProteinMap().get(accession);
-            for (String uniqueKey : otherGroups) {
-                if (!uniqueKey.equals(sharedKey)) {
-                    ArrayList<String> uniqueAccessions = proteinGroupCache.get(uniqueKey);
-                    if (uniqueAccessions == null) {
-                        ProteinMatch uniqueProteinMatch = (ProteinMatch)identification.retrieveObject(uniqueKey);
-                        if (uniqueProteinMatch != null) {
-                            uniqueAccessions = uniqueProteinMatch.getTheoreticProtein();
-                        } else {
-                            uniqueAccessions = getProteins(uniqueKey);
-                        }
-                    }
-                    if (sharedAccessions.size() >= uniqueAccessions.size()) {
-                        if (sharedAccessionsAsSet == null) {
-                            sharedAccessionsAsSet = new HashSet<>(sharedAccessions);
-                        }
-                        if (ProteinMatch.contains(sharedAccessionsAsSet, uniqueAccessions) && !keysToDelete.contains(uniqueKey)) {
-                            String subGroup = uniqueKey;
-                            if (uniqueAccessions.size() > 1) {
-                                String reducedGroup = processedKeys.get(uniqueKey);
-                                if (reducedGroup == null) {
-                                    reducedGroup = getSubgroup(identification, uniqueKey, null, processedKeys, keysToDelete, identificationParameters, identificationFeaturesGenerator);
-                                    if (reducedGroup != null) {
-                                        mergeProteinGroups(identification, uniqueKey, reducedGroup, keysToDelete);
-                                        processedKeys.put(uniqueKey, reducedGroup);
-                                        subGroup = reducedGroup;
-                                    } else {
-                                        processedKeys.put(uniqueKey, uniqueKey);
-                                    }
-                                }
-                            }
-                            if (!candidateUnique.contains(subGroup)) {
-                                candidateUnique.add(subGroup);
-                            }
-                        }
-                    }
-                }
-            }
-        }
-
-        String minimalKey = null;
-
-        if (!candidateUnique.isEmpty()) {
-            ArrayList<String> keys = new ArrayList<>(candidateUnique.size());
-            for (String accession : candidateUnique) {
-                if (!keysToDelete.contains(accession)) {
-                    keys.add(accession);
-                }
-            }
-
-            if (!keys.isEmpty()) {
-                ProteinMatch match = (ProteinMatch)identification.retrieveObject(sharedKey);
-                HashMap<String, Integer> preferenceReason = new HashMap<>();
-                for (String key1 : keys) {
-                    for (String accession1 : ProteinMatch.getAccessions(key1)) {
-                        if (minimalKey == null) {
-                            preferenceReason = new HashMap<>();
-                            boolean best = true;
-                            for (String key2 : keys) {
-                                if (!key1.equals(key2)) {
-                                    if (!ProteinMatch.contains(key1, key2)) {
-                                        if (!ProteinMatch.getCommonProteins(key1, key2).isEmpty()) {
-                                            best = false;
-                                        }
-                                        for (String accession2 : ProteinMatch.getAccessions(key2)) {
-                                            int tempPrefernce = compareMainProtein(match, accession2, match, accession1, identificationFeaturesGenerator, identificationParameters);
-                                            if (tempPrefernce != 1) {
-                                                best = false;
-                                            } else {
-                                                if (preferenceReason.containsKey(accession2)) {
-                                                    tempPrefernce = Math.min(preferenceReason.get(accession2), tempPrefernce);
-                                                }
-                                                preferenceReason.put(accession2, tempPrefernce);
-                                            }
-                                        }
-                                    }
-                                }
-                            }
-                            if (best) {
-                                ArrayList<String> accessions = ProteinMatch.getOtherProteins(sharedKey, key1);
-                                for (String accession2 : accessions) {
-                                    int tempPrefernce = compareMainProtein(match, accession2, match, accession1, identificationFeaturesGenerator, identificationParameters);
-                                    if (tempPrefernce == 0) {
-                                        best = false;
-                                        break;
-                                    } else {
-                                        if (preferenceReason.containsKey(accession2)) {
-                                            tempPrefernce = Math.min(preferenceReason.get(accession2), tempPrefernce);
-                                        }
-                                        preferenceReason.put(accession2, tempPrefernce);
-                                    }
-                                }
-                                if (best && minimalKey == null) {
-                                    minimalKey = key1;
-                                }
-                            }
-                        } else {
-                            break;
-                        }
-                    }
-                    if (minimalKey != null) {
-                        for (String key2 : keys) {
-                            if (!key2.equals(minimalKey) && !keysToDelete.contains(key2)) {
-                                keysToDelete.add(key2);
-                                for (int reason : preferenceReason.values()) {
-                                    if (reason == 1) {
-                                        enzymaticIssue++;
-                                    }
-                                    if (reason == 2) {
-                                        evidenceIssue++;
-                                    }
-                                    if (reason == 3) {
-                                        uncharacterizedIssue++;
-                                    }
-                                }
-                            }
-                        }
-                        break;
-                    }
-                }
-            }
-        }
-
-        return minimalKey;
-    }
-
-    /**
-     * Puts the peptide of the shared group in the unique group and adds the
-     * shared group to the list of proteins to delete.
-     *
-     * @param identification the identification whether to get the matches
-     * @param sharedGroup the key of the shared group
-     * @param uniqueGroup the key of the unique group
-     * @param keysToDelete list of keys to be deleted where sharedGroup will be
-     * added
-     *
-     * @throws IllegalArgumentException
-     * @throws SQLException
-     * @throws IOException
-     * @throws ClassNotFoundException
-     */
-    private void mergeProteinGroups(Identification identification, String sharedGroup, String uniqueGroup, HashSet<String> keysToDelete)
-            throws IllegalArgumentException, SQLException, IOException, ClassNotFoundException, InterruptedException {
-
-        ProteinMatch sharedMatch = (ProteinMatch)identification.retrieveObject(sharedGroup);
-        ProteinMatch uniqueMatch = (ProteinMatch)identification.retrieveObject(uniqueGroup);
-
-        for (String peptideKey : sharedMatch.getPeptideMatchesKeys()) {
-            uniqueMatch.addPeptideMatchKey(peptideKey);
-        }
-
-        keysToDelete.add(sharedGroup);
-        explainedGroup++;
-    }
-
-    /**
-     * Retains the best scoring of intricate groups.
-     *
-     * @param identification the identification class containing all
-     * identification matches
-     * @param metrics if provided protein metrics will be loaded while iterating
-     * the groups
-     * @param proteinMap the protein matches scoring map
-     * @param identificationParameters the identification parameters
-     * @param identificationFeaturesGenerator the identification feature
-     * generator
-     * @param waitingHandler the handler displaying feedback to the user
-     *
-     * @throws IOException thrown if an IOException occurs
-     * @throws InterruptedException thrown if an InterruptedException occurs
-     * @throws SQLException thrown if an SQLException occurs
-     * @throws ClassNotFoundException thrown if a ClassNotFoundException occurs
-     */
-    public void retainBestScoringGroups(Identification identification, Metrics metrics, ProteinMap proteinMap,
-            IdentificationParameters identificationParameters, IdentificationFeaturesGenerator identificationFeaturesGenerator, WaitingHandler waitingHandler)
-            throws IOException, SQLException, ClassNotFoundException, InterruptedException {
-
-        waitingHandler.setWaitingText("Simplifying Redundant Protein Groups. Please Wait...");
-
-        ArrayList<String> toRemove = new ArrayList<>();
-        int maxProteinKeyLength = 0;
-        ProteinInferencePreferences proteinInferencePreferences = identificationParameters.getProteinInferencePreferences();
-
-        int max = 2 * identification.getProteinIdentification().size();
-        if (proteinInferencePreferences.getSimplifyGroups() && proteinInferencePreferences.getSimplifyGroupsScore()) {
-            max += identification.getProteinIdentification().size();
-        }
-        waitingHandler.setSecondaryProgressCounterIndeterminate(false);
-        waitingHandler.setMaxSecondaryProgressCounter(max);
-
-        PSParameter psParameter = new PSParameter();
-        ArrayList<UrParameter> parameters = new ArrayList<>(1);
-        parameters.add(psParameter);
-        if (proteinInferencePreferences.getSimplifyGroups() && proteinInferencePreferences.getSimplifyGroupsScore()) {
-<<<<<<< HEAD
-            ProteinMatchesIterator proteinMatchesIterator = identification.getProteinMatchesIterator(waitingHandler);
-
-            while (proteinMatchesIterator.hasNext()) {
-
-                ProteinMatch proteinMatch = proteinMatchesIterator.next();
-=======
-            ProteinMatchesIterator proteinMatchesIterator = identification.getProteinMatchesIterator(parameters, true, parameters, true, parameters, waitingHandler);
-            ProteinMatch proteinMatch;
-            while ((proteinMatch = proteinMatchesIterator.next()) != null) {
->>>>>>> 98ab6bef
-
-                if (waitingHandler.isRunCanceled()) {
-                    return;
-                }
-
-                String proteinSharedKey = proteinMatch.getKey();
-                ArrayList<String> sharedAccessions = proteinMatch.getTheoreticProtein();
-
-                if (sharedAccessions.size() > 1) {
-
-                    HashSet<String> sharedAccessionsAsSet = null;
-                    psParameter = (PSParameter)proteinMatch.getUrParam(psParameter);
-                    double sharedProteinProbabilityScore = psParameter.getProteinProbabilityScore();
-                    boolean better = false;
-
-                    for (String accession : sharedAccessions) {
-                        HashSet<String> otherGroups = identification.getProteinMap().get(accession);
-                        for (String proteinUniqueKey : otherGroups) {
-                            if (!proteinUniqueKey.equals(proteinSharedKey)) {
-                                ProteinMatch uniqueProteinMatch = (ProteinMatch)identification.retrieveObject(proteinUniqueKey);
-                                ArrayList<String> uniqueAccessions;
-                                if (uniqueProteinMatch != null) {
-                                    uniqueAccessions = uniqueProteinMatch.getTheoreticProtein();
-                                } else {
-                                    uniqueAccessions = getProteins(proteinUniqueKey);
-                                }
-                                if (sharedAccessions.size() >= uniqueAccessions.size()) {
-                                    if (sharedAccessionsAsSet == null) {
-                                        sharedAccessionsAsSet = new HashSet<>(sharedAccessions);
-                                    }
-                                    if (ProteinMatch.contains(sharedAccessionsAsSet, uniqueAccessions)) {
-                                        psParameter = (PSParameter)uniqueProteinMatch.getUrParam(psParameter);
-                                        double uniqueProteinProbabilityScore = psParameter.getProteinProbabilityScore();
-                                        ProteinMatch proteinUnique = (ProteinMatch)identification.retrieveObject(proteinUniqueKey);
-                                        ProteinMatch proteinShared = (ProteinMatch)identification.retrieveObject(proteinSharedKey);
-                                        for (String sharedPeptideKey : proteinShared.getPeptideMatchesKeys()) {
-                                            proteinUnique.addPeptideMatchKey(sharedPeptideKey);
-                                        }
-                                        if (uniqueProteinProbabilityScore <= sharedProteinProbabilityScore) {
-                                            better = true;
-                                        }
-                                    }
-                                }
-                            }
-                        }
-                    }
-
-                    if (better) {
-                        toRemove.add(proteinSharedKey);
-                    } else {
-                        waitingHandler.increaseSecondaryProgressCounter();
-                        if (waitingHandler.isRunCanceled()) {
-                            return;
-                        }
-                    }
-                }
-            }
-
-            if (!toRemove.isEmpty()) {
-                for (String proteinKey : toRemove) {
-                    psParameter = (PSParameter)((ProteinMatch)identification.retrieveObject(proteinKey)).getUrParam(psParameter);
-                    proteinMap.removePoint(psParameter.getProteinProbabilityScore(), ProteinMatch.isDecoy(proteinKey));
-                    identification.removeObject(proteinKey);
-                    waitingHandler.increaseSecondaryProgressCounter();
-                }
-                proteinMap.cleanUp();
-            }
-        }
-
-        clearCache();
-        ProteinMatch.clearCache();
-
-        int nSolved = toRemove.size();
-        int nGroups = 0;
-        int nLeft = 0;
-
-        waitingHandler.setWaitingText("Inferring PI status, sorting proteins. Please Wait...");
-        // As we go through all protein ids, keep the sorted list of proteins and maxima in the instance of the Metrics class to pass them to the GUI afterwards
-        // proteins are sorted according to the protein score, then number of peptides (inverted), then number of spectra (inverted).
-        HashMap<Double, HashMap<Integer, HashMap<Integer, ArrayList<String>>>> orderMap
-                = new HashMap<>();
-        PSParameter probabilities = new PSParameter();
-        double maxMW = 0;
-
-<<<<<<< HEAD
-        ProteinMatchesIterator proteinMatchesIterator = identification.getProteinMatchesIterator(waitingHandler);
-
-        while (proteinMatchesIterator.hasNext()) {
-
-            ProteinMatch proteinMatch = proteinMatchesIterator.next();
-=======
-        ProteinMatchesIterator proteinMatchesIterator = identification.getProteinMatchesIterator(parameters, true, parameters, true, parameters, waitingHandler);
-        ProteinMatch proteinMatch;
-        while ((proteinMatch = proteinMatchesIterator.next()) != null) {
->>>>>>> 98ab6bef
-
-            if (waitingHandler.isRunCanceled()) {
-                return;
-            }
-
-            String proteinKey = proteinMatch.getKey();
-
-            if (!ProteinMatch.isDecoy(proteinKey)) {
-                probabilities = (PSParameter)proteinMatch.getUrParam(probabilities);
-                double score = probabilities.getProteinProbabilityScore();
-                int nPeptides = -proteinMatch.getPeptideMatchesKeys().size();
-                int nSpectra = 0;
-
-                Protein currentProtein = sequenceFactory.getProtein(proteinMatch.getMainMatch());
-
-                if (currentProtein != null) {
-                    double mw = sequenceFactory.computeMolecularWeight(proteinMatch.getMainMatch());
-                    if (mw > maxMW) {
-                        maxMW = mw;
-                    }
-                }
-
-<<<<<<< HEAD
-                PeptideMatchesIterator peptideMatchesIterator = identification.getPeptideMatchesIterator(proteinMatch.getPeptideMatchesKeys(), null);
-                while (peptideMatchesIterator.hasNext()) {
-                    PeptideMatch peptideMatch = peptideMatchesIterator.next();
-=======
-                PeptideMatchesIterator peptideMatchesIterator = identification.getPeptideMatchesIterator(proteinMatch.getPeptideMatchesKeys(), parameters, false, null, null);
-                PeptideMatch peptideMatch;
-                while ((peptideMatch = peptideMatchesIterator.next()) != null) {
->>>>>>> 98ab6bef
-                    nSpectra -= peptideMatch.getSpectrumCount();
-                }
-                if (!orderMap.containsKey(score)) {
-                    orderMap.put(score, new HashMap<>());
-                }
-
-                if (!orderMap.get(score).containsKey(nPeptides)) {
-                    orderMap.get(score).put(nPeptides, new HashMap<>());
-                }
-
-                if (!orderMap.get(score).get(nPeptides).containsKey(nSpectra)) {
-                    orderMap.get(score).get(nPeptides).put(nSpectra, new ArrayList<>());
-                }
-                orderMap.get(score).get(nPeptides).get(nSpectra).add(proteinKey);
-
-                // save the length of the longest protein accession number
-                if (proteinMatch.getMainMatch().length() > maxProteinKeyLength) {
-                    maxProteinKeyLength = proteinMatch.getMainMatch().length();
-                }
-            }
-
-            ArrayList<String> accessions = new ArrayList<>(Arrays.asList(ProteinMatch.getAccessions(proteinKey)));
-            Collections.sort(accessions);
-            String mainKey = accessions.get(0);
-
-            if (accessions.size() > 1) {
-                boolean similarityFound = false;
-                boolean allSimilar = false;
-                psParameter = (PSParameter)((ProteinMatch)identification.retrieveObject(proteinKey)).getUrParam(psParameter);
-                for (String accession : accessions) {
-                    if (compareMainProtein(proteinMatch, mainKey, proteinMatch, accession, identificationFeaturesGenerator, identificationParameters) > 0) {
-                        mainKey = accession;
-                    }
-                }
-                for (int i = 0; i < accessions.size() - 1; i++) {
-                    for (int j = i + 1; j < accessions.size(); j++) {
-                        if (getSimilarity(accessions.get(i), accessions.get(j))) {
-                            similarityFound = true;
-                            if (compareMainProtein(proteinMatch, mainKey, proteinMatch, accessions.get(j), identificationFeaturesGenerator, identificationParameters) > 0) {
-                                mainKey = accessions.get(i);
-                            }
-                            break;
-                        }
-                    }
-                    if (similarityFound) {
-                        break;
-                    }
-                }
-                if (similarityFound) {
-                    allSimilar = true;
-                    for (String key : accessions) {
-                        if (!mainKey.equals(key)) {
-                            if (!getSimilarity(mainKey, key)) {
-                                allSimilar = false;
-                                break;
-                            }
-                        }
-                    }
-                }
-                if (!similarityFound) {
-                    psParameter.setProteinInferenceClass(PSParameter.UNRELATED);
-                    nGroups++;
-                    nLeft++;
-
-                    identification.loadObjects(proteinMatch.getPeptideMatchesKeys(), null, false);
-                    for (String peptideKey : proteinMatch.getPeptideMatchesKeys()) {
-                        psParameter = (PSParameter)((PeptideMatch)identification.retrieveObject(peptideKey)).getUrParam(psParameter);
-                        psParameter.setProteinInferenceClass(PSParameter.UNRELATED);
-                    }
-
-                } else if (!allSimilar) {
-                    psParameter.setProteinInferenceClass(PSParameter.RELATED_AND_UNRELATED);
-                    nGroups++;
-                    nSolved++;
-
-                    identification.loadObjects(proteinMatch.getPeptideMatchesKeys(), null, false);
-                    for (String peptideKey : proteinMatch.getPeptideMatchesKeys()) {
-                        psParameter = (PSParameter)((PeptideMatch)identification.retrieveObject(peptideKey)).getUrParam(psParameter);
-                        psParameter.setProteinInferenceClass(PSParameter.RELATED_AND_UNRELATED);
-                    }
-
-                } else {
-                    psParameter.setProteinInferenceClass(PSParameter.RELATED);
-                    nGroups++;
-                    nSolved++;
-
-                    String mainMatch = proteinMatch.getMainMatch();
-<<<<<<< HEAD
-                    PeptideMatchesIterator peptideMatchesIterator = identification.getPeptideMatchesIterator(proteinMatch.getPeptideMatchesKeys(), null);
-                    while (peptideMatchesIterator.hasNext()) {
-                        PeptideMatch peptideMatch = peptideMatchesIterator.next();
-=======
-                    PeptideMatchesIterator peptideMatchesIterator = identification.getPeptideMatchesIterator(proteinMatch.getPeptideMatchesKeys(), parameters, false, null, null);
-                    PeptideMatch peptideMatch;
-                    while ((peptideMatch = peptideMatchesIterator.next()) != null) {
->>>>>>> 98ab6bef
-                        String peptideKey = peptideMatch.getKey();
-                        psParameter = (PSParameter)peptideMatch.getUrParam(psParameter);
-                        boolean unrelated = false;
-                        for (String proteinAccession : peptideMatch.getTheoreticPeptide().getParentProteins(identificationParameters.getSequenceMatchingPreferences())) {
-                            if (!proteinKey.contains(proteinAccession)) {
-                                if (!getSimilarity(mainMatch, proteinAccession)) {
-                                    unrelated = true;
-                                    break;
-                                }
-                            }
-                        }
-                        if (unrelated) {
-                            psParameter.setProteinInferenceClass(PSParameter.RELATED_AND_UNRELATED);
-                        } else {
-                            psParameter.setProteinInferenceClass(PSParameter.RELATED);
-                        }
-                    }
-                }
-            } else {
-                String mainMatch = proteinMatch.getMainMatch();
-<<<<<<< HEAD
-                PeptideMatchesIterator peptideMatchesIterator = identification.getPeptideMatchesIterator(proteinMatch.getPeptideMatchesKeys(), null);
-                while (peptideMatchesIterator.hasNext()) {
-                    PeptideMatch peptideMatch = peptideMatchesIterator.next();
-=======
-                PeptideMatchesIterator peptideMatchesIterator = identification.getPeptideMatchesIterator(proteinMatch.getPeptideMatchesKeys(), parameters, false, null, null);
-                PeptideMatch peptideMatch;
-                while ((peptideMatch = peptideMatchesIterator.next()) != null) {
->>>>>>> 98ab6bef
-                    String peptideKey = peptideMatch.getKey();
-                    psParameter = (PSParameter)peptideMatch.getUrParam(psParameter);
-                    boolean unrelated = false;
-                    boolean otherProtein = false;
-                    for (String protein : peptideMatch.getTheoreticPeptide().getParentProteins(identificationParameters.getSequenceMatchingPreferences())) {
-                        if (!proteinKey.contains(protein)) {
-                            otherProtein = true;
-                            if (!getSimilarity(mainMatch, protein)) {
-                                unrelated = true;
-                                break;
-                            }
-                        }
-                    }
-                    if (otherProtein) {
-                        psParameter.setProteinInferenceClass(PSParameter.RELATED);
-                    }
-                    if (unrelated) {
-                        psParameter.setProteinInferenceClass(PSParameter.UNRELATED);
-                    }
-                }
-            }
-
-            if (ProteinMatch.getNProteins(proteinKey) > 1) {
-                if (!proteinMatch.getMainMatch().equals(mainKey)) {
-                    proteinMatch.setMainMatch(mainKey);
-                }
-            }
-
-            waitingHandler.increaseSecondaryProgressCounter();
-            if (waitingHandler.isRunCanceled()) {
-                return;
-            }
-        }
-
-        ArrayList<String> proteinList = new ArrayList<>();
-        ArrayList<Double> scoreList = new ArrayList<>(orderMap.keySet());
-        Collections.sort(scoreList);
-        int maxPeptides = 0;
-        int maxSpectra = 0;
-
-        for (double currentScore : scoreList) {
-            ArrayList<Integer> nPeptideList = new ArrayList<>(orderMap.get(currentScore).keySet());
-            Collections.sort(nPeptideList);
-            if (nPeptideList.get(0) < maxPeptides) {
-                maxPeptides = nPeptideList.get(0);
-            }
-            for (int currentNPeptides : nPeptideList) {
-                ArrayList<Integer> nPsmList = new ArrayList<>(orderMap.get(currentScore).get(currentNPeptides).keySet());
-                Collections.sort(nPsmList);
-                if (nPsmList.get(0) < maxSpectra) {
-                    maxSpectra = nPsmList.get(0);
-                }
-                for (int currentNPsms : nPsmList) {
-                    ArrayList<String> tempList = orderMap.get(currentScore).get(currentNPeptides).get(currentNPsms);
-                    Collections.sort(tempList);
-                    proteinList.addAll(tempList);
-
-                    waitingHandler.increaseSecondaryProgressCounter(tempList.size());
-                    if (waitingHandler.isRunCanceled()) {
-                        return;
-                    }
-                }
-            }
-        }
-
-        if (metrics != null) {
-            metrics.setProteinKeys(proteinList);
-            metrics.setMaxNPeptides(-maxPeptides);
-            metrics.setMaxNSpectra(-maxSpectra);
-            metrics.setMaxMW(maxMW);
-            metrics.setMaxProteinKeyLength(maxProteinKeyLength);
-        }
-
-        waitingHandler.setSecondaryProgressCounterIndeterminate(true);
-        String report;
-        if (nSolved > 0) {
-            report = nSolved + " conflicts resolved. ";
-        } else {
-            report = "";
-        }
-        report += nGroups + " protein groups remaining (" + nLeft + " suspicious).";
-        waitingHandler.appendReport(report, true, true);
-    }
-
-    /**
-     * Parses a protein description retaining only words longer than 3
-     * characters.
-     *
-     * @param proteinAccession the accession of the inspected protein
-     * @return description words longer than 3 characters
-     */
-    private ArrayList<String> parseDescription(String proteinAccession) throws IOException, IllegalArgumentException, InterruptedException, ClassNotFoundException {
-        String description = sequenceFactory.getHeader(proteinAccession).getSimpleProteinDescription();
-
-        if (description == null) {
-            return new ArrayList<>();
-        }
-
-        ArrayList<String> result = new ArrayList<>();
-        for (String component : description.split(" ")) {
-            if (component.length() > 3) {
-                result.add(component);
-            }
-        }
-        return result;
-    }
-
-    /**
-     * Checks whether a new main protein (newAccession) of the new protein match
-     * (newProteinMatch) is better than another one main protein (oldAccession)
-     * of another protein match (oldProteinMatch). First checks the protein
-     * evidence level (if available), if not there then checks the protein
-     * description and peptide enzymaticity.
-     *
-     * @param oldProteinMatch the protein match of oldAccession
-     * @param oldAccession the accession of the old protein
-     * @param newProteinMatch the protein match of newAccession
-     * @param newAccession the accession of the new protein
-     * @param identificationFeaturesGenerator the identification features
-     * generator
-     * @param identificationParameters the identification parameters
-     *
-     * @return the product of the comparison: 1: better enzymaticity, 2: better
-     * evidence, 3: better characterization, 0: equal or not better
-     *
-     * @throws IOException exception thrown whenever an error occurred while
-     * reading or writing a file
-     * @throws InterruptedException exception thrown whenever an threading error
-     * occurred
-     * @throws ClassNotFoundException exception thrown whenever an error
-     * occurred while deserializing an object
-     * @throws SQLException exception thrown whenever an error occurred while
-     * interacting with the back-end database
-     */
-    private int compareMainProtein(ProteinMatch oldProteinMatch, String oldAccession, ProteinMatch newProteinMatch, String newAccession,
-            IdentificationFeaturesGenerator identificationFeaturesGenerator, IdentificationParameters identificationParameters)
-            throws IOException, InterruptedException, IllegalArgumentException, ClassNotFoundException, SQLException {
-
-        ProteinInferencePreferences proteinInferencePreferences = identificationParameters.getProteinInferencePreferences();
-        if (proteinInferencePreferences.getSimplifyGroupsEnzymaticity()) {
-            DigestionPreferences digestionPreferences = identificationParameters.getSearchParameters().getDigestionPreferences();
-            if (digestionPreferences.getCleavagePreference() == DigestionPreferences.CleavagePreference.enzyme) {
-                boolean newEnzymatic = identificationFeaturesGenerator.hasEnzymaticPeptides(newProteinMatch, newAccession);
-                boolean oldEnzymatic = identificationFeaturesGenerator.hasEnzymaticPeptides(oldProteinMatch, oldAccession);
-                if (newEnzymatic && !oldEnzymatic) {
-                    return 1;
-                } else if (!newEnzymatic && oldEnzymatic) {
-                    return 0;
-                }
-            }
-        }
-
-        if (proteinInferencePreferences.getSimplifyGroupsEvidence()) {
-            String evidenceLevelOld = sequenceFactory.getHeader(oldAccession).getProteinEvidence();
-            String evidenceLevelNew = sequenceFactory.getHeader(newAccession).getProteinEvidence();
-
-            // compare protein evidence levels
-            if (evidenceLevelOld != null && evidenceLevelNew != null) {
-                try {
-                    Integer levelOld = new Integer(evidenceLevelOld);
-                    Integer levelNew = new Integer(evidenceLevelNew);
-                    if (levelNew < levelOld) {
-                        return 2;
-                    } else if (levelOld < levelNew) {
-                        return 0;
-                    }
-                } catch (NumberFormatException e) {
-                    // ignore
-                }
-            }
-            // only the new match has evidence information
-            if (evidenceLevelOld == null && evidenceLevelNew != null) {
-                return 2;
-            }
-            // only the old match has evidence information
-            if (evidenceLevelOld != null && evidenceLevelNew == null) {
-                return 0;
-            }
-        }
-
-        if (proteinInferencePreferences.getSimplifyGroupsUncharacterized()) {
-            // Compare descriptions for keywords of uncharacterized proteins
-            String oldDescription = sequenceFactory.getHeader(oldAccession).getSimpleProteinDescription();
-            String newDescription = sequenceFactory.getHeader(newAccession).getSimpleProteinDescription();
-
-            // if the description is not set, return the accessions instead - fix for home made fasta headers
-            if (oldDescription == null || oldDescription.trim().isEmpty()) {
-                oldDescription = oldAccession;
-            }
-            if (newDescription == null || newDescription.trim().isEmpty()) {
-                newDescription = newAccession;
-            }
-
-            boolean oldUncharacterized = false, newUncharacterized = false;
-            String[] keyWords = {"Uncharacterized", "Putative"};
-            for (String keyWord : keyWords) {
-                if (newDescription.contains(keyWord)) {
-                    newUncharacterized = true;
-                }
-                if (oldDescription.contains(keyWord)) {
-                    oldUncharacterized = true;
-                }
-            }
-            if (oldUncharacterized && !newUncharacterized) {
-                return 3;
-            } else if (!oldUncharacterized && newUncharacterized) {
-                return 0;
-            }
-        }
-
-        return 0;
-    }
-
-    /**
-     * Simplistic method comparing protein similarity. Returns true if both
-     * proteins come from the same gene or if the descriptions are of same
-     * length and present more than half similar words.
-     *
-     * @param primaryProteinAccession accession number of the first protein
-     * @param secondaryProteinAccession accession number of the second protein
-     * @return a boolean indicating whether the proteins are similar
-     */
-    private boolean getSimilarity(String primaryProteinAccession, String secondaryProteinAccession) throws IOException, IllegalArgumentException, InterruptedException, ClassNotFoundException {
-
-        String geneNamePrimaryProtein = sequenceFactory.getHeader(primaryProteinAccession).getGeneName();
-        String geneNameSecondaryProtein = sequenceFactory.getHeader(secondaryProteinAccession).getGeneName();
-        boolean sameGene = false;
-
-        // compare the gene names
-        if (geneNamePrimaryProtein != null && geneNameSecondaryProtein != null) {
-            sameGene = geneNamePrimaryProtein.equalsIgnoreCase(geneNameSecondaryProtein);
-        }
-
-        if (sameGene) {
-            return true;
-        } else {
-
-            // compare gene names, similar gene names often means related proteins, like CPNE3 and CPNE2
-            if (geneNamePrimaryProtein != null && geneNameSecondaryProtein != null) {
-
-                // one gene name is a substring of the other, for example: EEF1A1 and EEF1A1P5
-                if (geneNamePrimaryProtein.contains(geneNameSecondaryProtein) || geneNameSecondaryProtein.contains(geneNamePrimaryProtein)) {
-                    return true;
-                }
-
-                // equal but for the last character, for example: CPNE3 and CPNE2
-                if ((geneNameSecondaryProtein.length() > 2 && geneNamePrimaryProtein.contains(geneNameSecondaryProtein.substring(0, geneNameSecondaryProtein.length() - 2)))
-                        || (geneNamePrimaryProtein.length() > 2 && geneNameSecondaryProtein.contains(geneNamePrimaryProtein.substring(0, geneNamePrimaryProtein.length() - 2)))) {
-                    return true;
-                }
-
-                // equal but for the two last characters, for example: CPNE11 and CPNE12
-                if ((geneNameSecondaryProtein.length() > 3 && geneNamePrimaryProtein.contains(geneNameSecondaryProtein.substring(0, geneNameSecondaryProtein.length() - 3)))
-                        || (geneNamePrimaryProtein.length() > 3 && geneNameSecondaryProtein.contains(geneNamePrimaryProtein.substring(0, geneNamePrimaryProtein.length() - 3)))) {
-                    return true;
-                }
-
-                // @TODO: support more complex gene families?
-            }
-
-            // compare the protein descriptions, less secure than gene names
-            ArrayList<String> primaryDescription = parseDescription(primaryProteinAccession);
-            ArrayList<String> secondaryDescription = parseDescription(secondaryProteinAccession);
-
-            if (primaryDescription.size() > secondaryDescription.size()) {
-                int nMatch = 0;
-                for (String secondaryDescription1 : secondaryDescription) {
-                    if (primaryDescription.contains(secondaryDescription1)) {
-                        nMatch++;
-                    }
-                }
-                return nMatch >= secondaryDescription.size() / 2;
-            } else {
-                int nMatch = 0;
-                for (String primaryDescription1 : primaryDescription) {
-                    if (secondaryDescription.contains(primaryDescription1)) {
-                        nMatch++;
-                    }
-                }
-                return nMatch >= primaryDescription.size() / 2;
-            }
-        }
-    }
-
-    /**
-     * Returns the proteins of a group key. Uses
-     * ProteinMatch.getAccessions(groupKey) after checking if the protein group
-     * is in cache. Manages cache update and size.
-     *
-     * @param groupKey the group key of interest
-     *
-     * @return the proteins of a group key
-     */
-    private ArrayList<String> getProteins(String groupKey) {
-        ArrayList<String> result = proteinGroupCache.get(groupKey);
-        if (result == null) {
-            result = new ArrayList<>(Arrays.asList(ProteinMatch.getAccessions(groupKey)));
-            if (result.size() > sizeOfProteinsInCache) {
-                proteinGroupCache.put(groupKey, result);
-                if (proteinGroupCache.size() > cacheSize) {
-                    int smallestSize = sizeOfProteinsInCache;
-                    String smallestGroup = null;
-                    for (String key : proteinGroupCache.keySet()) {
-                        ArrayList<String> group = proteinGroupCache.get(key);
-                        if (smallestGroup == null || group.size() < smallestSize) {
-                            smallestGroup = key;
-                            smallestSize = group.size();
-                        }
-                    }
-                    proteinGroupCache.remove(smallestGroup);
-                    sizeOfProteinsInCache = smallestSize;
-                }
-            }
-        }
-        return result;
-    }
-
-    /**
-     * Clears the cache.
-     */
-    private void clearCache() {
-        proteinGroupCache.clear();
-        sizeOfProteinsInCache = 10;
-    }
-}
+package eu.isas.peptideshaker.protein_inference;
+
+import com.compomics.util.experiment.biology.proteins.Protein;
+import com.compomics.util.experiment.identification.Identification;
+import com.compomics.util.experiment.identification.protein_sequences.SequenceFactory;
+import com.compomics.util.experiment.identification.matches.PeptideMatch;
+import com.compomics.util.experiment.identification.matches.ProteinMatch;
+import com.compomics.util.experiment.identification.matches_iterators.PeptideMatchesIterator;
+import com.compomics.util.experiment.identification.matches_iterators.ProteinMatchesIterator;
+import com.compomics.util.experiment.personalization.UrParameter;
+import com.compomics.util.parameters.identification.search.DigestionParameters;
+import com.compomics.util.parameters.identification.IdentificationParameters;
+import com.compomics.util.parameters.identification.advanced.ProteinInferenceParameters;
+import com.compomics.util.waiting.WaitingHandler;
+import eu.isas.peptideshaker.parameters.PSParameter;
+import eu.isas.peptideshaker.scoring.maps.ProteinMap;
+import eu.isas.peptideshaker.utils.IdentificationFeaturesGenerator;
+import eu.isas.peptideshaker.utils.Metrics;
+import java.io.IOException;
+import java.sql.SQLException;
+import java.util.ArrayList;
+import java.util.Arrays;
+import java.util.Collections;
+import java.util.HashMap;
+import java.util.HashSet;
+
+/**
+ * This class groups the methods for protein inference.
+ *
+ * @author Marc Vaudel
+ */
+public class ProteinInference {
+
+    /**
+     * Number of groups deleted because of protein evidence issues.
+     */
+    private int evidenceIssue = 0;
+    /**
+     * Number of groups deleted because of enzymatic issues.
+     */
+    private int enzymaticIssue = 0;
+    /**
+     * Number of groups deleted because of protein characterization issues.
+     */
+    private int uncharacterizedIssue = 0;
+    /**
+     * Number of groups deleted because explained by a simpler group.
+     */
+    private int explainedGroup = 0;
+    /**
+     * The protein sequence factory.
+     */
+    private SequenceFactory sequenceFactory = SequenceFactory.getInstance();
+    /**
+     * Map of the most complex groups: key | proteins
+     */
+    private HashMap<String, ArrayList<String>> proteinGroupCache = new HashMap<>(100);
+    /**
+     * Size of the protein groups cahce
+     */
+    private int cacheSize = 100;
+    /**
+     * The minimal group size to include a protein in the cache
+     */
+    private int sizeOfProteinsInCache = 10;
+
+    /**
+     * Reduce artifact groups which can be explained by a simpler group.
+     *
+     * @param identification the identification class containing all
+     * identification matches
+     * @param identificationParameters the identification parameters
+     * @param identificationFeaturesGenerator the identification feature
+     * generator
+     * @param waitingHandler the handler displaying feedback to the user
+     *
+     * @throws IOException thrown if an IOException occurs
+     * @throws InterruptedException thrown if an InterruptedException occurs
+     * @throws SQLException thrown if an SQLException occurs
+     * @throws ClassNotFoundException thrown if a ClassNotFoundException occurs
+     */
+    public void removeRedundantGroups(Identification identification, IdentificationParameters identificationParameters,
+            IdentificationFeaturesGenerator identificationFeaturesGenerator, WaitingHandler waitingHandler)
+            throws IOException, SQLException, ClassNotFoundException, InterruptedException {
+
+        ArrayList<String> toRemove = new ArrayList<>();
+        int max = identification.getProteinIdentification().size();
+
+        if (waitingHandler != null) {
+            waitingHandler.setWaitingText("Symplifying Protein Groups. Please Wait...");
+            waitingHandler.setSecondaryProgressCounterIndeterminate(false);
+            waitingHandler.setMaxSecondaryProgressCounter(max);
+        }
+
+        HashSet<String> toDelete = new HashSet<>();
+        HashMap<String, String> processedKeys = new HashMap<>();
+
+        ProteinMatchesIterator proteinMatchesIterator = identification.getProteinMatchesIterator(waitingHandler);
+        ProteinMatch proteinSharedGroup;
+        while ((proteinSharedGroup = proteinMatchesIterator.next()) != null) {
+            if (proteinSharedGroup.getNProteins() > 1) {
+                String proteinSharedKey = proteinSharedGroup.getKey();
+                if (!processedKeys.containsKey(proteinSharedKey)) {
+                    String uniqueKey = getSubgroup(identification, proteinSharedKey, proteinSharedGroup, processedKeys, toDelete, identificationParameters, identificationFeaturesGenerator);
+                    if (uniqueKey != null) {
+                        mergeProteinGroups(identification, proteinSharedKey, uniqueKey, toDelete);
+                        processedKeys.put(proteinSharedKey, uniqueKey);
+                    } else {
+                        processedKeys.put(proteinSharedKey, proteinSharedKey);
+                    }
+                }
+                if (waitingHandler != null) {
+                    if (waitingHandler.isRunCanceled()) {
+                        return;
+                    }
+                    waitingHandler.increaseSecondaryProgressCounter();
+                }
+            }
+        }
+
+        if (enzymaticIssue + evidenceIssue + uncharacterizedIssue + explainedGroup > 0) { // special case to not divide by zero
+
+            if (waitingHandler != null) {
+                waitingHandler.setWaitingText("Removing Mapping Artifacts. Please Wait...");
+                waitingHandler.appendReport(toDelete.size() + " unlikely protein mappings found:", true, true);
+
+                String padding = "    ";
+
+                if (enzymaticIssue > 0) {
+                    waitingHandler.appendReport(padding + "- " + enzymaticIssue + " protein groups supported by non-enzymatic shared peptides.", true, true);
+                }
+                if (evidenceIssue > 0) {
+                    waitingHandler.appendReport(padding + "- " + evidenceIssue + " protein groups explained by peptides shared to less confident mappings.", true, true);
+                }
+                if (uncharacterizedIssue > 0) {
+                    waitingHandler.appendReport(padding + "- " + uncharacterizedIssue + " protein groups supported by peptides shared to uncharacterized proteins.", true, true);
+                }
+                if (explainedGroup > 0) {
+                    waitingHandler.appendReport(padding + "- " + explainedGroup + " groups explained by a simpler group.", true, true);
+                }
+                waitingHandler.appendReport(padding + "Note: a group can present combinations of these criteria.", true, true);
+                waitingHandler.setSecondaryProgressCounterIndeterminate(false);
+                waitingHandler.setMaxSecondaryProgressCounter(toRemove.size());
+            }
+
+            for (String proteinKey : toRemove) { // @TODO: this map is never added to. however, adding to it will also remove the peptides...
+                identification.removeObject(proteinKey);
+                if (waitingHandler != null) {
+                    if (waitingHandler.isRunCanceled()) {
+                        return;
+                    }
+                    waitingHandler.increaseSecondaryProgressCounter();
+                }
+            }
+        }
+    }
+
+    /**
+     * Returns the best subgroup of a protein key, null if none found. If
+     * intermediate groups are found they will be processed. Processed keys are
+     * stored in processedKeys. Keys to delete are stored in keysToDelete.
+     * Returns null if no simpler group is found.
+     *
+     * @param identification the identification where to get the matches from.
+     * @param sharedKey the key of the group to inspect
+     * @param processedKeys map of already processed keys and their best smaller
+     * key
+     * @param keysToDelete list of keys to delete
+     * @param shotgunProtocol the protocol containing the enzyme used
+     * @param identificationFeaturesGenerator the identification features
+     * generator
+     * @param proteinInferencePreferences the protein inference preferences
+     *
+     * @return the best smaller group, null if none found.
+     *
+     * @throws IOException exception thrown whenever an error occurred while
+     * reading or writing a file
+     * @throws InterruptedException exception thrown whenever an threading error
+     * occurred
+     * @throws ClassNotFoundException exception thrown whenever an error
+     * occurred while deserializing an object
+     * @throws SQLException exception thrown whenever an error occurred while
+     * interacting with the back-end database
+     */
+    private String getSubgroup(Identification identification, String sharedKey, ProteinMatch sharedProteinMatch, HashMap<String, String> processedKeys,
+            HashSet<String> keysToDelete, IdentificationParameters identificationParameters, IdentificationFeaturesGenerator identificationFeaturesGenerator)
+            throws SQLException, IOException, ClassNotFoundException, InterruptedException {
+
+        ArrayList<String> sharedAccessions;
+        if (sharedProteinMatch == null) {
+            sharedAccessions = proteinGroupCache.get(sharedKey);
+            if (sharedAccessions == null) {
+                sharedProteinMatch = (ProteinMatch) identification.retrieveObject(sharedKey);
+            }
+        }
+        if (sharedProteinMatch != null) {
+            sharedAccessions = sharedProteinMatch.getTheoreticProtein();
+        } else {
+            sharedAccessions = getProteins(sharedKey);
+        }
+        HashSet<String> candidateUnique = new HashSet<>(1);
+        HashSet<String> sharedAccessionsAsSet = null;
+
+        for (String accession : sharedAccessions) {
+            HashSet<String> otherGroups = identification.getProteinMap().get(accession);
+            for (String uniqueKey : otherGroups) {
+                if (!uniqueKey.equals(sharedKey)) {
+                    ArrayList<String> uniqueAccessions = proteinGroupCache.get(uniqueKey);
+                    if (uniqueAccessions == null) {
+                        ProteinMatch uniqueProteinMatch = (ProteinMatch) identification.retrieveObject(uniqueKey);
+                        if (uniqueProteinMatch != null) {
+                            uniqueAccessions = uniqueProteinMatch.getTheoreticProtein();
+                        } else {
+                            uniqueAccessions = getProteins(uniqueKey);
+                        }
+                    }
+                    if (sharedAccessions.size() >= uniqueAccessions.size()) {
+                        if (sharedAccessionsAsSet == null) {
+                            sharedAccessionsAsSet = new HashSet<>(sharedAccessions);
+                        }
+                        if (ProteinMatch.contains(sharedAccessionsAsSet, uniqueAccessions) && !keysToDelete.contains(uniqueKey)) {
+                            String subGroup = uniqueKey;
+                            if (uniqueAccessions.size() > 1) {
+                                String reducedGroup = processedKeys.get(uniqueKey);
+                                if (reducedGroup == null) {
+                                    reducedGroup = getSubgroup(identification, uniqueKey, null, processedKeys, keysToDelete, identificationParameters, identificationFeaturesGenerator);
+                                    if (reducedGroup != null) {
+                                        mergeProteinGroups(identification, uniqueKey, reducedGroup, keysToDelete);
+                                        processedKeys.put(uniqueKey, reducedGroup);
+                                        subGroup = reducedGroup;
+                                    } else {
+                                        processedKeys.put(uniqueKey, uniqueKey);
+                                    }
+                                }
+                            }
+                            if (!candidateUnique.contains(subGroup)) {
+                                candidateUnique.add(subGroup);
+                            }
+                        }
+                    }
+                }
+            }
+        }
+
+        String minimalKey = null;
+
+        if (!candidateUnique.isEmpty()) {
+            ArrayList<String> keys = new ArrayList<>(candidateUnique.size());
+            for (String accession : candidateUnique) {
+                if (!keysToDelete.contains(accession)) {
+                    keys.add(accession);
+                }
+            }
+
+            if (!keys.isEmpty()) {
+                ProteinMatch match = (ProteinMatch) identification.retrieveObject(sharedKey);
+                HashMap<String, Integer> preferenceReason = new HashMap<>();
+                for (String key1 : keys) {
+                    for (String accession1 : ProteinMatch.getAccessions(key1)) {
+                        if (minimalKey == null) {
+                            preferenceReason = new HashMap<>();
+                            boolean best = true;
+                            for (String key2 : keys) {
+                                if (!key1.equals(key2)) {
+                                    if (!ProteinMatch.contains(key1, key2)) {
+                                        if (!ProteinMatch.getCommonProteins(key1, key2).isEmpty()) {
+                                            best = false;
+                                        }
+                                        for (String accession2 : ProteinMatch.getAccessions(key2)) {
+                                            int tempPrefernce = compareMainProtein(match, accession2, match, accession1, identificationFeaturesGenerator, identificationParameters);
+                                            if (tempPrefernce != 1) {
+                                                best = false;
+                                            } else {
+                                                if (preferenceReason.containsKey(accession2)) {
+                                                    tempPrefernce = Math.min(preferenceReason.get(accession2), tempPrefernce);
+                                                }
+                                                preferenceReason.put(accession2, tempPrefernce);
+                                            }
+                                        }
+                                    }
+                                }
+                            }
+                            if (best) {
+                                ArrayList<String> accessions = ProteinMatch.getOtherProteins(sharedKey, key1);
+                                for (String accession2 : accessions) {
+                                    int tempPrefernce = compareMainProtein(match, accession2, match, accession1, identificationFeaturesGenerator, identificationParameters);
+                                    if (tempPrefernce == 0) {
+                                        best = false;
+                                        break;
+                                    } else {
+                                        if (preferenceReason.containsKey(accession2)) {
+                                            tempPrefernce = Math.min(preferenceReason.get(accession2), tempPrefernce);
+                                        }
+                                        preferenceReason.put(accession2, tempPrefernce);
+                                    }
+                                }
+                                if (best && minimalKey == null) {
+                                    minimalKey = key1;
+                                }
+                            }
+                        } else {
+                            break;
+                        }
+                    }
+                    if (minimalKey != null) {
+                        for (String key2 : keys) {
+                            if (!key2.equals(minimalKey) && !keysToDelete.contains(key2)) {
+                                keysToDelete.add(key2);
+                                for (int reason : preferenceReason.values()) {
+                                    if (reason == 1) {
+                                        enzymaticIssue++;
+                                    }
+                                    if (reason == 2) {
+                                        evidenceIssue++;
+                                    }
+                                    if (reason == 3) {
+                                        uncharacterizedIssue++;
+                                    }
+                                }
+                            }
+                        }
+                        break;
+                    }
+                }
+            }
+        }
+
+        return minimalKey;
+    }
+
+    /**
+     * Puts the peptide of the shared group in the unique group and adds the
+     * shared group to the list of proteins to delete.
+     *
+     * @param identification the identification whether to get the matches
+     * @param sharedGroup the key of the shared group
+     * @param uniqueGroup the key of the unique group
+     * @param keysToDelete list of keys to be deleted where sharedGroup will be
+     * added
+     *
+     * @throws IllegalArgumentException
+     * @throws SQLException
+     * @throws IOException
+     * @throws ClassNotFoundException
+     */
+    private void mergeProteinGroups(Identification identification, String sharedGroup, String uniqueGroup, HashSet<String> keysToDelete)
+            throws IllegalArgumentException, SQLException, IOException, ClassNotFoundException, InterruptedException {
+
+        ProteinMatch sharedMatch = (ProteinMatch) identification.retrieveObject(sharedGroup);
+        ProteinMatch uniqueMatch = (ProteinMatch) identification.retrieveObject(uniqueGroup);
+
+        for (String peptideKey : sharedMatch.getPeptideMatchesKeys()) {
+            uniqueMatch.addPeptideMatchKey(peptideKey);
+        }
+
+        keysToDelete.add(sharedGroup);
+        explainedGroup++;
+    }
+
+    /**
+     * Retains the best scoring of intricate groups.
+     *
+     * @param identification the identification class containing all
+     * identification matches
+     * @param metrics if provided protein metrics will be loaded while iterating
+     * the groups
+     * @param proteinMap the protein matches scoring map
+     * @param identificationParameters the identification parameters
+     * @param identificationFeaturesGenerator the identification feature
+     * generator
+     * @param waitingHandler the handler displaying feedback to the user
+     *
+     * @throws IOException thrown if an IOException occurs
+     * @throws InterruptedException thrown if an InterruptedException occurs
+     * @throws SQLException thrown if an SQLException occurs
+     * @throws ClassNotFoundException thrown if a ClassNotFoundException occurs
+     */
+    public void retainBestScoringGroups(Identification identification, Metrics metrics, ProteinMap proteinMap,
+            IdentificationParameters identificationParameters, IdentificationFeaturesGenerator identificationFeaturesGenerator, WaitingHandler waitingHandler)
+            throws IOException, SQLException, ClassNotFoundException, InterruptedException {
+
+        waitingHandler.setWaitingText("Simplifying Redundant Protein Groups. Please Wait...");
+
+        ArrayList<String> toRemove = new ArrayList<>();
+        int maxProteinKeyLength = 0;
+        ProteinInferenceParameters proteinInferencePreferences = identificationParameters.getProteinInferencePreferences();
+
+        int max = 2 * identification.getProteinIdentification().size();
+        if (proteinInferencePreferences.getSimplifyGroups() && proteinInferencePreferences.getSimplifyGroupsScore()) {
+            max += identification.getProteinIdentification().size();
+        }
+        waitingHandler.setSecondaryProgressCounterIndeterminate(false);
+        waitingHandler.setMaxSecondaryProgressCounter(max);
+
+        PSParameter psParameter = new PSParameter();
+        ArrayList<UrParameter> parameters = new ArrayList<>(1);
+        parameters.add(psParameter);
+        if (proteinInferencePreferences.getSimplifyGroups() && proteinInferencePreferences.getSimplifyGroupsScore()) {
+            ProteinMatchesIterator proteinMatchesIterator = identification.getProteinMatchesIterator(waitingHandler);
+            ProteinMatch proteinMatch;
+            while ((proteinMatch = proteinMatchesIterator.next()) != null) {
+
+                if (waitingHandler.isRunCanceled()) {
+                    return;
+                }
+
+                String proteinSharedKey = proteinMatch.getKey();
+                ArrayList<String> sharedAccessions = proteinMatch.getTheoreticProtein();
+
+                if (sharedAccessions.size() > 1) {
+
+                    HashSet<String> sharedAccessionsAsSet = null;
+                    psParameter = (PSParameter) proteinMatch.getUrParam(psParameter);
+                    double sharedProteinProbabilityScore = psParameter.getProteinProbabilityScore();
+                    boolean better = false;
+
+                    for (String accession : sharedAccessions) {
+                        HashSet<String> otherGroups = identification.getProteinMap().get(accession);
+                        for (String proteinUniqueKey : otherGroups) {
+                            if (!proteinUniqueKey.equals(proteinSharedKey)) {
+                                ProteinMatch uniqueProteinMatch = (ProteinMatch) identification.retrieveObject(proteinUniqueKey);
+                                ArrayList<String> uniqueAccessions;
+                                if (uniqueProteinMatch != null) {
+                                    uniqueAccessions = uniqueProteinMatch.getTheoreticProtein();
+                                } else {
+                                    uniqueAccessions = getProteins(proteinUniqueKey);
+                                }
+                                if (sharedAccessions.size() >= uniqueAccessions.size()) {
+                                    if (sharedAccessionsAsSet == null) {
+                                        sharedAccessionsAsSet = new HashSet<>(sharedAccessions);
+                                    }
+                                    if (ProteinMatch.contains(sharedAccessionsAsSet, uniqueAccessions)) {
+                                        psParameter = (PSParameter) uniqueProteinMatch.getUrParam(psParameter);
+                                        double uniqueProteinProbabilityScore = psParameter.getProteinProbabilityScore();
+                                        ProteinMatch proteinUnique = (ProteinMatch) identification.retrieveObject(proteinUniqueKey);
+                                        ProteinMatch proteinShared = (ProteinMatch) identification.retrieveObject(proteinSharedKey);
+                                        for (String sharedPeptideKey : proteinShared.getPeptideMatchesKeys()) {
+                                            proteinUnique.addPeptideMatchKey(sharedPeptideKey);
+                                        }
+                                        if (uniqueProteinProbabilityScore <= sharedProteinProbabilityScore) {
+                                            better = true;
+                                        }
+                                    }
+                                }
+                            }
+                        }
+                    }
+
+                    if (better) {
+                        toRemove.add(proteinSharedKey);
+                    } else {
+                        waitingHandler.increaseSecondaryProgressCounter();
+                        if (waitingHandler.isRunCanceled()) {
+                            return;
+                        }
+                    }
+                }
+            }
+
+            if (!toRemove.isEmpty()) {
+                for (String proteinKey : toRemove) {
+                    psParameter = (PSParameter) ((ProteinMatch) identification.retrieveObject(proteinKey)).getUrParam(psParameter);
+                    proteinMap.removePoint(psParameter.getProteinProbabilityScore(), ProteinMatch.isDecoy(proteinKey));
+                    identification.removeObject(proteinKey);
+                    waitingHandler.increaseSecondaryProgressCounter();
+                }
+                proteinMap.cleanUp();
+            }
+        }
+
+        clearCache();
+        ProteinMatch.clearCache();
+
+        int nSolved = toRemove.size();
+        int nGroups = 0;
+        int nLeft = 0;
+
+        waitingHandler.setWaitingText("Inferring PI status, sorting proteins. Please Wait...");
+        // As we go through all protein ids, keep the sorted list of proteins and maxima in the instance of the Metrics class to pass them to the GUI afterwards
+        // proteins are sorted according to the protein score, then number of peptides (inverted), then number of spectra (inverted).
+        HashMap<Double, HashMap<Integer, HashMap<Integer, ArrayList<String>>>> orderMap
+                = new HashMap<>();
+        PSParameter probabilities = new PSParameter();
+        double maxMW = 0;
+
+        ProteinMatchesIterator proteinMatchesIterator = identification.getProteinMatchesIterator(waitingHandler);
+        ProteinMatch proteinMatch;
+        while ((proteinMatch = proteinMatchesIterator.next()) != null) {
+
+            if (waitingHandler.isRunCanceled()) {
+                return;
+            }
+
+            String proteinKey = proteinMatch.getKey();
+
+            if (!ProteinMatch.isDecoy(proteinKey)) {
+                probabilities = (PSParameter) proteinMatch.getUrParam(probabilities);
+                double score = probabilities.getProteinProbabilityScore();
+                int nPeptides = -proteinMatch.getPeptideMatchesKeys().size();
+                int nSpectra = -proteinMatch.getPeptideMatchesKeys().stream().map(peptideKey -> (PeptideMatch) identification.retrieveObjectWrappedExceptions(peptideKey))
+                        .mapToInt(peptideMatch -> peptideMatch.getSpectrumCount()).sum();
+
+                HashMap<Integer, HashMap<Integer, ArrayList<String>>> scoreMap = orderMap.get(score);
+                if (scoreMap == null) {
+                    scoreMap = new HashMap<>(1);
+                    orderMap.put(score, scoreMap);
+                }
+
+                HashMap<Integer, ArrayList<String>> nPeptidesMap = scoreMap.get(nPeptides);
+                if (nPeptidesMap == null) {
+                    nPeptidesMap = new HashMap<>(1);
+                    scoreMap.put(nPeptides, nPeptidesMap);
+                }
+
+                ArrayList<String> nSpectraList = nPeptidesMap.get(nSpectra);
+                if (nSpectraList == null) {
+                    nSpectraList = new ArrayList<>(1);
+                }
+
+                nSpectraList.add(proteinKey);
+                
+                // Get leading protein accession
+                String mainAccession = proteinMatch.getLeadingAccession();
+                
+                // Save maximal mw
+                double mw = sequenceFactory.computeMolecularWeight(mainAccession);
+                if (mw > maxMW) {
+                    maxMW = mw;
+                }
+
+                // save the length of the longest protein accession number
+                if (proteinMatch.getLeadingAccession().length() > maxProteinKeyLength) {
+                    maxProteinKeyLength = proteinMatch.getLeadingAccession().length();
+                }
+            }
+
+            ArrayList<String> accessions = new ArrayList<>(Arrays.asList(ProteinMatch.getAccessions(proteinKey)));
+            Collections.sort(accessions);
+            String mainKey = accessions.get(0);
+
+            if (accessions.size() > 1) {
+                boolean similarityFound = false;
+                boolean allSimilar = false;
+                psParameter = (PSParameter) ((ProteinMatch) identification.retrieveObject(proteinKey)).getUrParam(psParameter);
+                for (String accession : accessions) {
+                    if (compareMainProtein(proteinMatch, mainKey, proteinMatch, accession, identificationFeaturesGenerator, identificationParameters) > 0) {
+                        mainKey = accession;
+                    }
+                }
+                for (int i = 0; i < accessions.size() - 1; i++) {
+                    for (int j = i + 1; j < accessions.size(); j++) {
+                        if (getSimilarity(accessions.get(i), accessions.get(j))) {
+                            similarityFound = true;
+                            if (compareMainProtein(proteinMatch, mainKey, proteinMatch, accessions.get(j), identificationFeaturesGenerator, identificationParameters) > 0) {
+                                mainKey = accessions.get(i);
+                            }
+                            break;
+                        }
+                    }
+                    if (similarityFound) {
+                        break;
+                    }
+                }
+                if (similarityFound) {
+                    allSimilar = true;
+                    for (String key : accessions) {
+                        if (!mainKey.equals(key)) {
+                            if (!getSimilarity(mainKey, key)) {
+                                allSimilar = false;
+                                break;
+                            }
+                        }
+                    }
+                }
+                if (!similarityFound) {
+                    psParameter.setProteinInferenceClass(PSParameter.UNRELATED);
+                    nGroups++;
+                    nLeft++;
+
+                    identification.loadObjects(proteinMatch.getPeptideMatchesKeys(), null, false);
+                    for (String peptideKey : proteinMatch.getPeptideMatchesKeys()) {
+                        psParameter = (PSParameter) ((PeptideMatch) identification.retrieveObject(peptideKey)).getUrParam(psParameter);
+                        psParameter.setProteinInferenceClass(PSParameter.UNRELATED);
+                    }
+
+                } else if (!allSimilar) {
+                    psParameter.setProteinInferenceClass(PSParameter.RELATED_AND_UNRELATED);
+                    nGroups++;
+                    nSolved++;
+
+                    identification.loadObjects(proteinMatch.getPeptideMatchesKeys(), null, false);
+                    for (String peptideKey : proteinMatch.getPeptideMatchesKeys()) {
+                        psParameter = (PSParameter) ((PeptideMatch) identification.retrieveObject(peptideKey)).getUrParam(psParameter);
+                        psParameter.setProteinInferenceClass(PSParameter.RELATED_AND_UNRELATED);
+                    }
+
+                } else {
+                    psParameter.setProteinInferenceClass(PSParameter.RELATED);
+                    nGroups++;
+                    nSolved++;
+
+                    String mainMatch = proteinMatch.getLeadingAccession();
+                    PeptideMatchesIterator peptideMatchesIterator = identification.getPeptideMatchesIterator(proteinMatch.getPeptideMatchesKeys(), null);
+                    PeptideMatch peptideMatch;
+                    while ((peptideMatch = peptideMatchesIterator.next()) != null) {
+                        psParameter = (PSParameter) peptideMatch.getUrParam(psParameter);
+                        boolean unrelated = false;
+                        for (String proteinAccession : peptideMatch.getPeptide().getParentProteins(identificationParameters.getSequenceMatchingPreferences())) {
+                            if (!proteinKey.contains(proteinAccession)) {
+                                if (!getSimilarity(mainMatch, proteinAccession)) {
+                                    unrelated = true;
+                                    break;
+                                }
+                            }
+                        }
+                        if (unrelated) {
+                            psParameter.setProteinInferenceClass(PSParameter.RELATED_AND_UNRELATED);
+                        } else {
+                            psParameter.setProteinInferenceClass(PSParameter.RELATED);
+                        }
+                    }
+                }
+            } else {
+                String mainMatch = proteinMatch.getLeadingAccession();
+                PeptideMatchesIterator peptideMatchesIterator = identification.getPeptideMatchesIterator(proteinMatch.getPeptideMatchesKeys(), null);
+                PeptideMatch peptideMatch;
+                while ((peptideMatch = peptideMatchesIterator.next()) != null) {
+                    psParameter = (PSParameter) peptideMatch.getUrParam(psParameter);
+                    boolean unrelated = false;
+                    boolean otherProtein = false;
+                    for (String protein : peptideMatch.getPeptide().getParentProteins(identificationParameters.getSequenceMatchingPreferences())) {
+                        if (!proteinKey.contains(protein)) {
+                            otherProtein = true;
+                            if (!getSimilarity(mainMatch, protein)) {
+                                unrelated = true;
+                                break;
+                            }
+                        }
+                    }
+                    if (otherProtein) {
+                        psParameter.setProteinInferenceClass(PSParameter.RELATED);
+                    }
+                    if (unrelated) {
+                        psParameter.setProteinInferenceClass(PSParameter.UNRELATED);
+                    }
+                }
+            }
+
+            if (ProteinMatch.getNProteins(proteinKey) > 1) {
+                if (!proteinMatch.getLeadingAccession().equals(mainKey)) {
+                    proteinMatch.setLeadingAccession(mainKey);
+                }
+            }
+
+            waitingHandler.increaseSecondaryProgressCounter();
+            if (waitingHandler.isRunCanceled()) {
+                return;
+            }
+        }
+
+        ArrayList<String> proteinList = new ArrayList<>();
+        ArrayList<Double> scoreList = new ArrayList<>(orderMap.keySet());
+        Collections.sort(scoreList);
+        int maxPeptides = 0;
+        int maxSpectra = 0;
+
+        for (double currentScore : scoreList) {
+            ArrayList<Integer> nPeptideList = new ArrayList<>(orderMap.get(currentScore).keySet());
+            Collections.sort(nPeptideList);
+            if (nPeptideList.get(0) < maxPeptides) {
+                maxPeptides = nPeptideList.get(0);
+            }
+            for (int currentNPeptides : nPeptideList) {
+                ArrayList<Integer> nPsmList = new ArrayList<>(orderMap.get(currentScore).get(currentNPeptides).keySet());
+                Collections.sort(nPsmList);
+                if (nPsmList.get(0) < maxSpectra) {
+                    maxSpectra = nPsmList.get(0);
+                }
+                for (int currentNPsms : nPsmList) {
+                    ArrayList<String> tempList = orderMap.get(currentScore).get(currentNPeptides).get(currentNPsms);
+                    Collections.sort(tempList);
+                    proteinList.addAll(tempList);
+
+                    waitingHandler.increaseSecondaryProgressCounter(tempList.size());
+                    if (waitingHandler.isRunCanceled()) {
+                        return;
+                    }
+                }
+            }
+        }
+
+        if (metrics != null) {
+            metrics.setProteinKeys(proteinList);
+            metrics.setMaxNPeptides(-maxPeptides);
+            metrics.setMaxNSpectra(-maxSpectra);
+            metrics.setMaxMW(maxMW);
+            metrics.setMaxProteinKeyLength(maxProteinKeyLength);
+        }
+
+        waitingHandler.setSecondaryProgressCounterIndeterminate(true);
+        String report;
+        if (nSolved > 0) {
+            report = nSolved + " conflicts resolved. ";
+        } else {
+            report = "";
+        }
+        report += nGroups + " protein groups remaining (" + nLeft + " suspicious).";
+        waitingHandler.appendReport(report, true, true);
+    }
+
+    /**
+     * Parses a protein description retaining only words longer than 3
+     * characters.
+     *
+     * @param proteinAccession the accession of the inspected protein
+     * @return description words longer than 3 characters
+     */
+    private ArrayList<String> parseDescription(String proteinAccession) throws IOException, IllegalArgumentException, InterruptedException, ClassNotFoundException {
+        String description = sequenceFactory.getHeader(proteinAccession).getSimpleProteinDescription();
+
+        if (description == null) {
+            return new ArrayList<>();
+        }
+
+        ArrayList<String> result = new ArrayList<>();
+        for (String component : description.split(" ")) {
+            if (component.length() > 3) {
+                result.add(component);
+            }
+        }
+        return result;
+    }
+
+    /**
+     * Checks whether a new main protein (newAccession) of the new protein match
+     * (newProteinMatch) is better than another one main protein (oldAccession)
+     * of another protein match (oldProteinMatch). First checks the protein
+     * evidence level (if available), if not there then checks the protein
+     * description and peptide enzymaticity.
+     *
+     * @param oldProteinMatch the protein match of oldAccession
+     * @param oldAccession the accession of the old protein
+     * @param newProteinMatch the protein match of newAccession
+     * @param newAccession the accession of the new protein
+     * @param identificationFeaturesGenerator the identification features
+     * generator
+     * @param identificationParameters the identification parameters
+     *
+     * @return the product of the comparison: 1: better enzymaticity, 2: better
+     * evidence, 3: better characterization, 0: equal or not better
+     *
+     * @throws IOException exception thrown whenever an error occurred while
+     * reading or writing a file
+     * @throws InterruptedException exception thrown whenever an threading error
+     * occurred
+     * @throws ClassNotFoundException exception thrown whenever an error
+     * occurred while deserializing an object
+     * @throws SQLException exception thrown whenever an error occurred while
+     * interacting with the back-end database
+     */
+    private int compareMainProtein(ProteinMatch oldProteinMatch, String oldAccession, ProteinMatch newProteinMatch, String newAccession,
+            IdentificationFeaturesGenerator identificationFeaturesGenerator, IdentificationParameters identificationParameters)
+            throws IOException, InterruptedException, IllegalArgumentException, ClassNotFoundException, SQLException {
+
+        ProteinInferenceParameters proteinInferencePreferences = identificationParameters.getProteinInferencePreferences();
+        if (proteinInferencePreferences.getSimplifyGroupsEnzymaticity()) {
+            DigestionParameters digestionPreferences = identificationParameters.getSearchParameters().getDigestionParameters();
+            if (digestionPreferences.getCleavagePreference() == DigestionParameters.CleavagePreference.enzyme) {
+                boolean newEnzymatic = identificationFeaturesGenerator.hasEnzymaticPeptides(newProteinMatch, newAccession);
+                boolean oldEnzymatic = identificationFeaturesGenerator.hasEnzymaticPeptides(oldProteinMatch, oldAccession);
+                if (newEnzymatic && !oldEnzymatic) {
+                    return 1;
+                } else if (!newEnzymatic && oldEnzymatic) {
+                    return 0;
+                }
+            }
+        }
+
+        if (proteinInferencePreferences.getSimplifyGroupsEvidence()) {
+            String evidenceLevelOld = sequenceFactory.getHeader(oldAccession).getProteinEvidence();
+            String evidenceLevelNew = sequenceFactory.getHeader(newAccession).getProteinEvidence();
+
+            // compare protein evidence levels
+            if (evidenceLevelOld != null && evidenceLevelNew != null) {
+                try {
+                    Integer levelOld = new Integer(evidenceLevelOld);
+                    Integer levelNew = new Integer(evidenceLevelNew);
+                    if (levelNew < levelOld) {
+                        return 2;
+                    } else if (levelOld < levelNew) {
+                        return 0;
+                    }
+                } catch (NumberFormatException e) {
+                    // ignore
+                }
+            }
+            // only the new match has evidence information
+            if (evidenceLevelOld == null && evidenceLevelNew != null) {
+                return 2;
+            }
+            // only the old match has evidence information
+            if (evidenceLevelOld != null && evidenceLevelNew == null) {
+                return 0;
+            }
+        }
+
+        if (proteinInferencePreferences.getSimplifyGroupsUncharacterized()) {
+            // Compare descriptions for keywords of uncharacterized proteins
+            String oldDescription = sequenceFactory.getHeader(oldAccession).getSimpleProteinDescription();
+            String newDescription = sequenceFactory.getHeader(newAccession).getSimpleProteinDescription();
+
+            // if the description is not set, return the accessions instead - fix for home made fasta headers
+            if (oldDescription == null || oldDescription.trim().isEmpty()) {
+                oldDescription = oldAccession;
+            }
+            if (newDescription == null || newDescription.trim().isEmpty()) {
+                newDescription = newAccession;
+            }
+
+            boolean oldUncharacterized = false, newUncharacterized = false;
+            String[] keyWords = {"Uncharacterized", "Putative"};
+            for (String keyWord : keyWords) {
+                if (newDescription.contains(keyWord)) {
+                    newUncharacterized = true;
+                }
+                if (oldDescription.contains(keyWord)) {
+                    oldUncharacterized = true;
+                }
+            }
+            if (oldUncharacterized && !newUncharacterized) {
+                return 3;
+            } else if (!oldUncharacterized && newUncharacterized) {
+                return 0;
+            }
+        }
+
+        return 0;
+    }
+
+    /**
+     * Simplistic method comparing protein similarity. Returns true if both
+     * proteins come from the same gene or if the descriptions are of same
+     * length and present more than half similar words.
+     *
+     * @param primaryProteinAccession accession number of the first protein
+     * @param secondaryProteinAccession accession number of the second protein
+     * @return a boolean indicating whether the proteins are similar
+     */
+    private boolean getSimilarity(String primaryProteinAccession, String secondaryProteinAccession) throws IOException, IllegalArgumentException, InterruptedException, ClassNotFoundException {
+
+        String geneNamePrimaryProtein = sequenceFactory.getHeader(primaryProteinAccession).getGeneName();
+        String geneNameSecondaryProtein = sequenceFactory.getHeader(secondaryProteinAccession).getGeneName();
+        boolean sameGene = false;
+
+        // compare the gene names
+        if (geneNamePrimaryProtein != null && geneNameSecondaryProtein != null) {
+            sameGene = geneNamePrimaryProtein.equalsIgnoreCase(geneNameSecondaryProtein);
+        }
+
+        if (sameGene) {
+            return true;
+        } else {
+
+            // compare gene names, similar gene names often means related proteins, like CPNE3 and CPNE2
+            if (geneNamePrimaryProtein != null && geneNameSecondaryProtein != null) {
+
+                // one gene name is a substring of the other, for example: EEF1A1 and EEF1A1P5
+                if (geneNamePrimaryProtein.contains(geneNameSecondaryProtein) || geneNameSecondaryProtein.contains(geneNamePrimaryProtein)) {
+                    return true;
+                }
+
+                // equal but for the last character, for example: CPNE3 and CPNE2
+                if ((geneNameSecondaryProtein.length() > 2 && geneNamePrimaryProtein.contains(geneNameSecondaryProtein.substring(0, geneNameSecondaryProtein.length() - 2)))
+                        || (geneNamePrimaryProtein.length() > 2 && geneNameSecondaryProtein.contains(geneNamePrimaryProtein.substring(0, geneNamePrimaryProtein.length() - 2)))) {
+                    return true;
+                }
+
+                // equal but for the two last characters, for example: CPNE11 and CPNE12
+                if ((geneNameSecondaryProtein.length() > 3 && geneNamePrimaryProtein.contains(geneNameSecondaryProtein.substring(0, geneNameSecondaryProtein.length() - 3)))
+                        || (geneNamePrimaryProtein.length() > 3 && geneNameSecondaryProtein.contains(geneNamePrimaryProtein.substring(0, geneNamePrimaryProtein.length() - 3)))) {
+                    return true;
+                }
+
+                // @TODO: support more complex gene families?
+            }
+
+            // compare the protein descriptions, less secure than gene names
+            ArrayList<String> primaryDescription = parseDescription(primaryProteinAccession);
+            ArrayList<String> secondaryDescription = parseDescription(secondaryProteinAccession);
+
+            if (primaryDescription.size() > secondaryDescription.size()) {
+                int nMatch = 0;
+                for (String secondaryDescription1 : secondaryDescription) {
+                    if (primaryDescription.contains(secondaryDescription1)) {
+                        nMatch++;
+                    }
+                }
+                return nMatch >= secondaryDescription.size() / 2;
+            } else {
+                int nMatch = 0;
+                for (String primaryDescription1 : primaryDescription) {
+                    if (secondaryDescription.contains(primaryDescription1)) {
+                        nMatch++;
+                    }
+                }
+                return nMatch >= primaryDescription.size() / 2;
+            }
+        }
+    }
+
+    /**
+     * Returns the proteins of a group key. Uses
+     * ProteinMatch.getAccessions(groupKey) after checking if the protein group
+     * is in cache. Manages cache update and size.
+     *
+     * @param groupKey the group key of interest
+     *
+     * @return the proteins of a group key
+     */
+    private ArrayList<String> getProteins(String groupKey) {
+        ArrayList<String> result = proteinGroupCache.get(groupKey);
+        if (result == null) {
+            result = new ArrayList<>(Arrays.asList(ProteinMatch.getAccessions(groupKey)));
+            if (result.size() > sizeOfProteinsInCache) {
+                proteinGroupCache.put(groupKey, result);
+                if (proteinGroupCache.size() > cacheSize) {
+                    int smallestSize = sizeOfProteinsInCache;
+                    String smallestGroup = null;
+                    for (String key : proteinGroupCache.keySet()) {
+                        ArrayList<String> group = proteinGroupCache.get(key);
+                        if (smallestGroup == null || group.size() < smallestSize) {
+                            smallestGroup = key;
+                            smallestSize = group.size();
+                        }
+                    }
+                    proteinGroupCache.remove(smallestGroup);
+                    sizeOfProteinsInCache = smallestSize;
+                }
+            }
+        }
+        return result;
+    }
+
+    /**
+     * Clears the cache.
+     */
+    private void clearCache() {
+        proteinGroupCache.clear();
+        sizeOfProteinsInCache = 10;
+    }
+}