--- conflicted
+++ resolved
@@ -418,10 +418,7 @@
                     spectrumMatch,
                     sequenceProvider,
                     spectrumProvider,
-<<<<<<< HEAD
-=======
                     modificationProvider,
->>>>>>> e82ef419
                     identificationParameters,
                     peptideSpectrumAnnotator,
                     identification
@@ -443,10 +440,7 @@
             Identification identification,
             PeptideMatch peptideMatch,
             IdentificationParameters identificationParameters,
-<<<<<<< HEAD
-=======
             ModificationProvider modificationProvider,
->>>>>>> e82ef419
             WaitingHandler waitingHandler
     ) {
 
@@ -940,13 +934,6 @@
                 }
             }
 
-<<<<<<< HEAD
-            HashMap<Double, HashMap<Integer, HashMap<Integer, HashSet<String>>>> representativeToSecondaryMap = getRepresentativeToSecondaryMap(
-                    ambiguousSites,
-                    nRepresentativesMap,
-                    inferredSites
-            );
-=======
             HashMap<Double, HashMap<Integer, HashMap<Integer, HashSet<String>>>> representativeToSecondaryMap;
             try {
 
@@ -962,7 +949,6 @@
                         inferredSites
                 );
             }
->>>>>>> e82ef419
 
             for (Double modMass : representativeToSecondaryMap.keySet()) {
 
@@ -1513,10 +1499,7 @@
             ProteinMatch proteinMatch,
             IdentificationParameters identificationParameters,
             boolean scorePeptides,
-<<<<<<< HEAD
-=======
             ModificationProvider modificationProvider,
->>>>>>> e82ef419
             WaitingHandler waitingHandler
     ) {
 
@@ -1696,67 +1679,6 @@
     }
 
     /**
-<<<<<<< HEAD
-     * Scores the PTMs of all PSMs contained in an identification object.
-     *
-     * @param identification identification object containing the identification
-     * matches
-     * @param sequenceProvider a protein sequence provider
-     * @param spectrumProvider the spectrum provider
-     * @param identificationParameters the identification parameters
-     * @param metrics the dataset metrics
-     * @param processingParameters the processing preferences
-     * @param waitingHandler the handler displaying feedback to the user
-     * @param exceptionHandler handler for exceptions
-     */
-    public void scorePsmPtms(
-            Identification identification,
-            SequenceProvider sequenceProvider,
-            SpectrumProvider spectrumProvider,
-            IdentificationParameters identificationParameters,
-            Metrics metrics,
-            ProcessingParameters processingParameters,
-            WaitingHandler waitingHandler,
-            ExceptionHandler exceptionHandler
-    ) {
-
-        waitingHandler.setWaitingText("Scoring PSM Modification Localization. Please Wait...");
-
-        identification.getSpectrumIdentification().values().stream()
-                .flatMap(HashSet::stream)
-                .map(key -> identification.getSpectrumMatch(key))
-                .filter(spectrumMatch -> spectrumMatch.getBestPeptideAssumption() != null)
-                .forEach(spectrumMatch -> {
-
-                    PeptideSpectrumAnnotator peptideSpectrumAnnotator = new PeptideSpectrumAnnotator();
-                    scorePTMs(
-                            identification,
-                            spectrumMatch,
-                            sequenceProvider,
-                            spectrumProvider,
-                            identificationParameters,
-                            waitingHandler,
-                            peptideSpectrumAnnotator
-                    );
-                    modificationSiteInference(
-                            spectrumMatch,
-                            sequenceProvider,
-                            identificationParameters
-                    );
-
-                    waitingHandler.increaseSecondaryProgressCounter();
-
-                    if (waitingHandler.isRunCanceled()) {
-
-                        return;
-
-                    }
-                });
-    }
-
-    /**
-=======
->>>>>>> e82ef419
      * Scores the PTMs of all peptide matches contained in an identification
      * object.
      *
@@ -1768,10 +1690,7 @@
      */
     public void scorePeptidePtms(
             Identification identification,
-<<<<<<< HEAD
-=======
             ModificationProvider modificationProvider,
->>>>>>> e82ef419
             WaitingHandler waitingHandler,
             IdentificationParameters identificationParameters
     ) {
@@ -1790,10 +1709,7 @@
                             identification,
                             peptideMatch,
                             identificationParameters,
-<<<<<<< HEAD
-=======
                             modificationProvider,
->>>>>>> e82ef419
                             waitingHandler
                     );
 
@@ -1812,596 +1728,15 @@
      * Infers the modification site of the best peptide assumption of the given
      * spectrum match.
      *
-<<<<<<< HEAD
-     * @param identification identification object containing the identification
-     * matches
-     * @param sequenceProvider a protein sequence provider
-     * @param identificationParameters the identification parameters
-     * @param waitingHandler waiting handler displaying progress to the user
-     */
-    public void peptideInference(
-            Identification identification,
-            SequenceProvider sequenceProvider,
-            IdentificationParameters identificationParameters,
-            WaitingHandler waitingHandler
-    ) {
-
-        waitingHandler.setWaitingText("Peptide Inference. Please Wait...");
-
-        waitingHandler.setSecondaryProgressCounterIndeterminate(false);
-        waitingHandler.setMaxSecondaryProgressCounter(identification.getSpectrumIdentificationSize());
-
-        SequenceMatchingParameters modificationSequenceMatchingParameters = identificationParameters.getModificationLocalizationParameters().getSequenceMatchingParameters();
-        SearchParameters searchParameters = identificationParameters.getSearchParameters();
-        ModificationParameters ModificationParameters = searchParameters.getModificationParameters();
-
-        // PSMs with confidently localized PTMs in a map: PTM mass -> peptide sequence -> spectrum keys
-        HashMap<Double, HashMap<String, HashSet<Long>>> confidentPeptideInference = new HashMap<>();
-        // PSMs with ambiguously localized PTMs in a map: File -> PTM mass -> spectrum keys
-        HashMap<Double, HashSet<Long>> notConfidentPeptideInference = new HashMap<>();
-
-        SpectrumMatchesIterator psmIterator = identification.getSpectrumMatchesIterator(waitingHandler);
-        SpectrumMatch spectrumMatch;
-
-        while ((spectrumMatch = psmIterator.next()) != null) {
-
-            long spectrumKey = spectrumMatch.getKey();
-
-            if (spectrumMatch.getBestPeptideAssumption() != null) {
-
-                boolean variableAA = false;
-                Peptide peptide = spectrumMatch.getBestPeptideAssumption().getPeptide();
-
-                for (ModificationMatch modificationMatch : peptide.getVariableModifications()) {
-
-                    String modName = modificationMatch.getModification();
-                    Modification modification = modificationFactory.getModification(modName);
-
-                    if (modification.getModificationType() == ModificationType.modaa) {
-
-                        variableAA = true;
-                        break;
-
-                    } else {
-
-                        double modMass = modification.getMass();
-
-                        for (String otherModName : ModificationParameters.getAllNotFixedModifications()) {
-
-                            if (!otherModName.equals(modName)) {
-
-                                Modification otherModification = modificationFactory.getModification(otherModName);
-
-                                if (otherModification.getMass() == modMass && modification.getModificationType() != otherModification.getModificationType()) {
-
-                                    variableAA = true;
-                                    break;
-
-                                }
-                            }
-                        }
-                    }
-                }
-
-                if (variableAA) {
-
-                    boolean confident = true;
-
-                    for (ModificationMatch modMatch : peptide.getVariableModifications()) {
-
-                        String modName = modMatch.getModification();
-                        Modification modification = modificationFactory.getModification(modName);
-                        double modMass = modification.getMass();
-                        boolean maybeNotTerminal = modification.getModificationType() == ModificationType.modaa;
-
-                        if (!maybeNotTerminal) {
-
-                            for (String otherModName : ModificationParameters.getAllNotFixedModifications()) {
-
-                                if (!otherModName.equals(modName)) {
-
-                                    Modification otherModification = modificationFactory.getModification(otherModName);
-
-                                    if (otherModification.getMass() == modMass && modification.getModificationType() != otherModification.getModificationType()) {
-
-                                        maybeNotTerminal = true;
-                                        break;
-
-                                    }
-                                }
-                            }
-                        }
-
-                        if (maybeNotTerminal) {
-
-                            if (!modMatch.getConfident()) {
-
-                                HashSet<Long> spectra = notConfidentPeptideInference.get(modMass);
-
-                                if (spectra == null) {
-
-                                    spectra = new HashSet<>(2);
-                                    notConfidentPeptideInference.put(modMass, spectra);
-
-                                }
-
-                                spectra.add(spectrumKey);
-                                confident = false;
-
-                            } else {
-
-                                HashMap<String, HashSet<Long>> modMap = confidentPeptideInference.get(modMass);
-
-                                if (modMap == null) {
-
-                                    modMap = new HashMap<>(2);
-                                    confidentPeptideInference.put(modMass, modMap);
-
-                                }
-
-                                String sequence = spectrumMatch.getBestPeptideAssumption().getPeptide().getSequence();
-                                HashSet<Long> spectra = modMap.get(sequence);
-
-                                if (spectra == null) {
-
-                                    spectra = new HashSet<>(2);
-                                    modMap.put(sequence, spectra);
-
-                                }
-
-                                spectra.add(spectrumKey);
-
-                            }
-                        }
-                    }
-
-                    if (confident) {
-
-                        waitingHandler.increaseSecondaryProgressCounter();
-
-                    }
-
-                    if (waitingHandler.isRunCanceled()) {
-
-                        return;
-
-                    }
-
-                } else {
-
-                    waitingHandler.increaseSecondaryProgressCounter();
-
-                    if (waitingHandler.isRunCanceled()) {
-
-                        return;
-
-                    }
-                }
-            }
-        }
-
-        HashSet<Long> progress = new HashSet<>();
-
-        for (Entry<Double, HashSet<Long>> entry : notConfidentPeptideInference.entrySet()) {
-
-            double modMass = entry.getKey();
-
-            for (long spectrumKey : entry.getValue()) {
-
-                spectrumMatch = identification.getSpectrumMatch(spectrumKey);
-
-                Peptide peptide = spectrumMatch.getBestPeptideAssumption().getPeptide();
-                String sequence = peptide.getSequence();
-
-                long nMod = Arrays.stream(peptide.getVariableModifications())
-                        .map(
-                                modificationMatch -> modificationFactory.getModification(modificationMatch.getModification())
-                        )
-                        .filter(
-                                modification -> modification.getMass() == modMass
-                        )
-                        .count();
-
-                HashSet<Integer> oldLocalizations = Arrays.stream(peptide.getVariableModifications())
-                        .filter(
-                                modificationMatch -> modificationMatch.getConfident() || modificationMatch.getInferred()
-                        )
-                        .filter(
-                                modificationMatch -> modificationFactory.getModification(modificationMatch.getModification()).getMass() == modMass
-                        )
-                        .map(
-                                ModificationMatch::getSite
-                        )
-                        .collect(
-                                Collectors.toCollection(HashSet::new)
-                        );
-
-                HashSet<Integer> newLocalizationCandidates = new HashSet<>(oldLocalizations.size());
-
-                HashMap<String, HashSet<Long>> modConfidentPeptides = confidentPeptideInference.get(modMass);
-
-                if (modConfidentPeptides != null) {
-
-                    // See if we can explain this peptide by another already identified peptide with the same number of modifications (the two peptides will be merged)
-                    HashSet<Long> keys = modConfidentPeptides.get(sequence);
-
-                    if (keys != null) {
-
-                        for (long tempKey : keys) {
-
-                            SpectrumMatch secondaryMatch = identification.getSpectrumMatch(tempKey);
-                            Peptide tempPeptide = secondaryMatch.getBestPeptideAssumption().getPeptide();
-
-                            long tempNMod = Arrays.stream(tempPeptide.getVariableModifications())
-                                    .map(
-                                            modificationMatch -> modificationFactory.getModification(modificationMatch.getModification())
-                                    )
-                                    .filter(
-                                            modification -> modification.getMass() == modMass
-                                    )
-                                    .count();
-
-                            if (tempNMod == nMod) {
-
-                                ArrayList<Integer> tempLocalizations = Arrays.stream(tempPeptide.getVariableModifications())
-                                        .filter(
-                                                modificationMatch -> modificationMatch.getConfident() || modificationMatch.getInferred()
-                                        )
-                                        .filter(
-                                                modificationMatch -> modificationFactory.getModification(modificationMatch.getModification()).getMass() == modMass
-                                        )
-                                        .map(
-                                                ModificationMatch::getSite
-                                        )
-                                        .collect(
-                                                Collectors.toCollection(ArrayList::new)
-                                        );
-
-                                for (int localization : tempLocalizations) {
-
-                                    if (!oldLocalizations.contains(localization) && !newLocalizationCandidates.contains(localization)) {
-
-                                        newLocalizationCandidates.add(localization);
-
-                                    }
-                                }
-                            }
-                        }
-
-                        if (oldLocalizations.size() + newLocalizationCandidates.size() < nMod) {
-
-                            // we cannot merge this peptide, see whether we can explain the remaining modifications using peptides with the same sequence but other modification profile
-                            for (long tempKey : keys) {
-
-                                SpectrumMatch secondaryMatch = (SpectrumMatch) identification.retrieveObject(tempKey);
-                                Peptide tempPeptide = secondaryMatch.getBestPeptideAssumption().getPeptide();
-
-                                ArrayList<Integer> tempLocalizations = Arrays.stream(tempPeptide.getVariableModifications())
-                                        .filter(
-                                                modificationMatch -> modificationMatch.getConfident() || modificationMatch.getInferred()
-                                        )
-                                        .filter(
-                                                modificationMatch -> modificationFactory.getModification(modificationMatch.getModification()).getMass() == modMass
-                                        )
-                                        .map(
-                                                ModificationMatch::getSite
-                                        )
-                                        .collect(
-                                                Collectors.toCollection(ArrayList::new)
-                                        );
-
-                                for (int localization : tempLocalizations) {
-
-                                    if (!oldLocalizations.contains(localization) && !newLocalizationCandidates.contains(localization)) {
-
-                                        newLocalizationCandidates.add(localization);
-
-                                    }
-                                }
-                            }
-                        }
-                    }
-
-                    if (oldLocalizations.size() + newLocalizationCandidates.size() < nMod) {
-
-                        // There are still unexplained sites, let's see if we find a related peptide which can help.
-                        HashMap<String, HashSet<Long>> confidentAtMass = confidentPeptideInference.get(modMass);
-
-                        for (String otherSequence : confidentAtMass.keySet()) {
-
-                            if (!sequence.equals(otherSequence) && sequence.contains(otherSequence)) {
-
-                                for (long tempKey : confidentAtMass.get(otherSequence)) {
-
-                                    SpectrumMatch secondaryMatch = (SpectrumMatch) identification.retrieveObject(tempKey);
-                                    Peptide tempPeptide = secondaryMatch.getBestPeptideAssumption().getPeptide();
-
-                                    ArrayList<Integer> tempLocalizations = Arrays.stream(tempPeptide.getVariableModifications())
-                                            .filter(
-                                                    modificationMatch -> modificationMatch.getConfident() || modificationMatch.getInferred()
-                                            )
-                                            .filter(
-                                                    modificationMatch -> modificationFactory.getModification(modificationMatch.getModification()).getMass() == modMass
-                                            )
-                                            .map(
-                                                    ModificationMatch::getSite
-                                            )
-                                            .collect(
-                                                    Collectors.toCollection(ArrayList::new)
-                                            );
-
-                                    int tempIndex, ref = 0;
-                                    String tempSequence = sequence;
-
-                                    while ((tempIndex = tempSequence.indexOf(otherSequence)) >= 0) {
-
-                                        ref += tempIndex;
-
-                                        for (int localization : tempLocalizations) {
-
-                                            int shiftedLocalization = ref + localization;
-
-                                            if (!oldLocalizations.contains(shiftedLocalization) && !newLocalizationCandidates.contains(shiftedLocalization)) {
-
-                                                boolean siteOccupied = false;
-
-                                                for (ModificationMatch modificationMatch : peptide.getVariableModifications()) {
-
-                                                    Modification modification = modificationFactory.getModification(modificationMatch.getModification());
-
-                                                    if (modification.getMass() != modMass && modificationMatch.getSite() == shiftedLocalization) {
-
-                                                        siteOccupied = true;
-
-                                                    }
-                                                }
-
-                                                boolean candidatePtm = false;
-
-                                                if (!siteOccupied) {
-
-                                                    for (String modName : searchParameters.getModificationParameters().getAllNotFixedModifications()) {
-
-                                                        Modification modification = modificationFactory.getModification(modName);
-
-                                                        if (modification.getMass() == modMass) {
-
-                                                            int[] possibleSites = ModificationUtils.getPossibleModificationSites(peptide, modification, sequenceProvider, modificationSequenceMatchingParameters);
-
-                                                            if (Arrays.stream(possibleSites).anyMatch(site -> site == shiftedLocalization)) {
-
-                                                                candidatePtm = true;
-                                                                break;
-
-                                                            }
-                                                        }
-                                                    }
-                                                }
-
-                                                if (candidatePtm && !siteOccupied) {
-
-                                                    newLocalizationCandidates.add(shiftedLocalization);
-
-                                                }
-                                            }
-                                        }
-
-                                        tempSequence = tempSequence.substring(tempIndex + 1);
-                                        ref++;
-
-                                    }
-                                }
-
-                            } else if (!sequence.equals(otherSequence) && otherSequence.contains(sequence)) {
-
-                                for (long tempKey : confidentAtMass.get(otherSequence)) {
-
-                                    SpectrumMatch secondaryMatch = identification.getSpectrumMatch(tempKey);
-
-                                    Peptide tempPeptide = secondaryMatch.getBestPeptideAssumption().getPeptide();
-
-                                    ArrayList<Integer> tempLocalizations = Arrays.stream(tempPeptide.getVariableModifications())
-                                            .filter(
-                                                    modificationMatch -> modificationMatch.getConfident() || modificationMatch.getInferred()
-                                            )
-                                            .filter(
-                                                    modificationMatch -> modificationFactory.getModification(modificationMatch.getModification()).getMass() == modMass
-                                            )
-                                            .map(
-                                                    ModificationMatch::getSite
-                                            )
-                                            .collect(
-                                                    Collectors.toCollection(ArrayList::new)
-                                            );
-
-                                    int tempIndex, ref = 0;
-                                    String tempSequence = otherSequence;
-
-                                    while ((tempIndex = tempSequence.indexOf(sequence)) >= 0) {
-
-                                        ref += tempIndex;
-
-                                        for (int localization : tempLocalizations) {
-
-                                            int shiftedLocalization = localization - ref;
-
-                                            if (shiftedLocalization > 0 && shiftedLocalization <= sequence.length()
-                                                    && !oldLocalizations.contains(shiftedLocalization) && !newLocalizationCandidates.contains(shiftedLocalization)) {
-
-                                                boolean siteOccupied = false;
-
-                                                for (ModificationMatch modificationMatch : peptide.getVariableModifications()) {
-
-                                                    Modification modification = modificationFactory.getModification(modificationMatch.getModification());
-
-                                                    if (modification.getMass() != modMass && modificationMatch.getSite() == shiftedLocalization) {
-
-                                                        siteOccupied = true;
-
-                                                    }
-                                                }
-
-                                                boolean candidateModification = false;
-
-                                                if (!siteOccupied) {
-
-                                                    for (String modName : searchParameters.getModificationParameters().getAllNotFixedModifications()) {
-
-                                                        Modification modification = modificationFactory.getModification(modName);
-
-                                                        if (modification.getMass() == modMass) {
-
-                                                            int[] possibleSites = ModificationUtils.getPossibleModificationSites(
-                                                                    peptide,
-                                                                    modification,
-                                                                    sequenceProvider,
-                                                                    modificationSequenceMatchingParameters
-                                                            );
-
-                                                            if (Arrays.stream(possibleSites).anyMatch(site -> site == shiftedLocalization)) {
-
-                                                                candidateModification = true;
-                                                                break;
-
-                                                            }
-                                                        }
-                                                    }
-                                                }
-
-                                                if (candidateModification && !siteOccupied) {
-
-                                                    newLocalizationCandidates.add(shiftedLocalization);
-
-                                                }
-                                            }
-                                        }
-
-                                        tempSequence = tempSequence.substring(tempIndex + 1);
-                                        ref++;
-
-                                    }
-                                }
-                            }
-                        }
-                    }
-
-                    // Map the most likely inferred sites
-                    if (!newLocalizationCandidates.isEmpty()) {
-
-                        HashMap<Integer, ModificationMatch> nonConfidentMatches = new HashMap<>();
-
-                        for (ModificationMatch modificationMatch : peptide.getVariableModifications()) {
-
-                            String modName = modificationMatch.getModification();
-                            Modification modification = modificationFactory.getModification(modName);
-
-                            if (modification.getMass() == modMass && !modificationMatch.getConfident()) {
-
-                                nonConfidentMatches.put(modificationMatch.getSite(), modificationMatch);
-
-                            }
-                        }
-
-                        HashMap<Integer, Integer> mapping = ModificationSiteMapping.align(
-                                nonConfidentMatches.keySet(),
-                                newLocalizationCandidates
-                        );
-
-                        for (Integer oldLocalization : mapping.keySet()) {
-
-                            ModificationMatch modificationMatch = nonConfidentMatches.get(oldLocalization);
-                            Integer newLocalization = mapping.get(oldLocalization);
-
-                            if (modificationMatch == null) {
-
-                                throw new IllegalArgumentException("No modification match found at site " + oldLocalization + " in spectrum " + spectrumKey + ".");
-
-                            }
-
-                            if (newLocalization != null) {
-
-                                if (!newLocalization.equals(oldLocalization)) {
-
-                                    String candidateName = null;
-
-                                    for (String modName : searchParameters.getModificationParameters().getAllNotFixedModifications()) {
-
-                                        Modification modification = modificationFactory.getModification(modName);
-
-                                        if (modification.getMass() == modMass) {
-
-                                            int[] possibleSites = ModificationUtils.getPossibleModificationSites(
-                                                    peptide,
-                                                    modification,
-                                                    sequenceProvider,
-                                                    modificationSequenceMatchingParameters
-                                            );
-
-                                            if (Arrays.stream(possibleSites).anyMatch(site -> site == newLocalization)) {
-
-                                                candidateName = modification.getName();
-                                                break;
-                                            }
-                                        }
-                                    }
-
-                                    if (candidateName == null) {
-
-                                        throw new IllegalArgumentException("No PTM found for site " + newLocalization + " on  peptide " + peptide.getSequence() + " in spectrum " + spectrumKey + ".");
-
-                                    }
-
-                                    modificationMatch.setSite(newLocalization);
-                                    modificationMatch.setModification(candidateName);
-                                    PSModificationScores psmScores = (PSModificationScores) spectrumMatch.getUrParam(new PSModificationScores());
-                                    psmScores.changeRepresentativeSite(candidateName, oldLocalization, newLocalization);
-
-                                }
-
-                                modificationMatch.setInferred(true);
-
-                            }
-                        }
-                    }
-                }
-
-                if (waitingHandler.isRunCanceled()) {
-
-                    return;
-
-                }
-
-                if (!progress.contains(spectrumKey)) {
-
-                    progress.add(spectrumKey);
-                    waitingHandler.increaseSecondaryProgressCounter();
-
-                }
-            }
-        }
-    }
-
-    /**
-     * Infers the modification site of every PSM based on the PTM scores and the
-     * FLR settings. The FLR must have been calculated before.
-     *
-     * @param spectrumMatch the spectrum match inspected
-     * @param sequenceProvider the sequence provider
-     * @param identificationParameters the identification parameters
-=======
      * @param spectrumMatch The spectrum match.
      * @param sequenceProvider The sequence provider to use.
      * @param modificationProvider The modification provider to use.
      * @param identificationParameters The identification parameters.
->>>>>>> e82ef419
      */
     public void modificationSiteInference(
             SpectrumMatch spectrumMatch,
             SequenceProvider sequenceProvider,
-<<<<<<< HEAD
-=======
             ModificationProvider modificationProvider,
->>>>>>> e82ef419
             IdentificationParameters identificationParameters
     ) {
 
@@ -2475,11 +1810,7 @@
                         if (modification.getMass() == modMass) {
 
                             int[] possibleSites = ModificationUtils.getPossibleModificationSites(
-<<<<<<< HEAD
-                                    psPeptide,
-=======
                                     peptide,
->>>>>>> e82ef419
                                     similarModification,
                                     sequenceProvider,
                                     identificationParameters.getModificationLocalizationParameters().getSequenceMatchingParameters()
