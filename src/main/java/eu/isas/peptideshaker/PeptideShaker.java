--- conflicted
+++ resolved
@@ -1,4 +1,3 @@
-<<<<<<< HEAD
 package eu.isas.peptideshaker;
 
 import com.compomics.util.experiment.biology.enzymes.EnzymeFactory;
@@ -80,7 +79,7 @@
     /**
      * User preferences file.
      */
-    private static String USER_PREFERENCES_FILE = System.getProperty("user.home") + "/.peptideshaker/userpreferences_2.0.cpf";
+    private static String USER_PREFERENCES_FILE = System.getProperty("user.home") + "/.peptideshaker/userpreferences_2.0.cpf"; // @TODO: should not default to user.home!
     /**
      * Default PeptideShaker modifications.
      */
@@ -1047,1100 +1046,4 @@
         return CompomicsWrapper.getJarFilePath((new PeptideShaker()).getClass().getResource("PeptideShaker.class").getPath(), "PeptideShaker");
 
     }
-}
-=======
-package eu.isas.peptideshaker;
-
-import eu.isas.peptideshaker.scoring.maps.ProteinMap;
-import eu.isas.peptideshaker.scoring.maps.PeptideSpecificMap;
-import eu.isas.peptideshaker.scoring.maps.PsmSpecificMap;
-import eu.isas.peptideshaker.scoring.maps.PsmPTMMap;
-import com.compomics.util.experiment.identification.identification_parameters.SearchParameters;
-import com.compomics.util.experiment.identification.protein_sequences.SequenceFactory;
-import com.compomics.util.experiment.identification.spectrum_assumptions.TagAssumption;
-import com.compomics.util.experiment.identification.spectrum_assumptions.PeptideAssumption;
-import com.compomics.software.CompomicsWrapper;
-import com.compomics.util.db.ObjectsCache;
-import com.compomics.util.exceptions.ExceptionHandler;
-import com.compomics.util.experiment.MsExperiment;
-import com.compomics.util.experiment.ProteomicAnalysis;
-import com.compomics.util.experiment.ShotgunProtocol;
-import com.compomics.util.experiment.biology.*;
-import com.compomics.util.experiment.biology.genes.GeneMaps;
-import com.compomics.util.experiment.identification.*;
-import com.compomics.util.experiment.identification.identifications.Ms2Identification;
-import com.compomics.util.experiment.identification.matches.SpectrumMatch;
-import com.compomics.util.experiment.identification.matches_iterators.PsmIterator;
-import com.compomics.util.experiment.identification.amino_acid_tags.Tag;
-import com.compomics.util.experiment.massspectrometry.Spectrum;
-import com.compomics.util.experiment.massspectrometry.SpectrumFactory;
-import com.compomics.util.experiment.personalization.UrParameter;
-import com.compomics.util.io.ConfigurationFile;
-import com.compomics.util.memory.MemoryConsumptionStatus;
-import eu.isas.peptideshaker.fileimport.FileImporter;
-import com.compomics.util.waiting.WaitingHandler;
-import com.compomics.util.messages.FeedBack;
-import com.compomics.util.preferences.FractionSettings;
-import com.compomics.util.preferences.IdMatchValidationPreferences;
-import com.compomics.util.preferences.IdentificationParameters;
-import eu.isas.peptideshaker.scoring.PSMaps;
-import eu.isas.peptideshaker.parameters.PSParameter;
-import com.compomics.util.preferences.PTMScoringPreferences;
-import com.compomics.util.preferences.ProcessingPreferences;
-import com.compomics.util.preferences.PsmScoringPreferences;
-import com.compomics.util.preferences.SequenceMatchingPreferences;
-import com.compomics.util.preferences.UtilitiesUserPreferences;
-import com.compomics.util.waiting.Duration;
-import eu.isas.peptideshaker.preferences.ProjectDetails;
-import eu.isas.peptideshaker.preferences.SpectrumCountingPreferences;
-import eu.isas.peptideshaker.protein_inference.ProteinInference;
-import eu.isas.peptideshaker.ptm.PtmScorer;
-import eu.isas.peptideshaker.scoring.maps.InputMap;
-import eu.isas.peptideshaker.scoring.psm_scoring.BestMatchSelection;
-import eu.isas.peptideshaker.scoring.psm_scoring.PsmScorer;
-import eu.isas.peptideshaker.utils.IdentificationFeaturesGenerator;
-import eu.isas.peptideshaker.utils.Metrics;
-import eu.isas.peptideshaker.validation.MatchesValidator;
-
-import java.io.File;
-import java.io.IOException;
-import java.io.InputStream;
-import java.sql.SQLException;
-import java.util.ArrayList;
-import java.util.Collections;
-import java.util.HashMap;
-
-/**
- * This class will be responsible for the identification import and the
- * associated calculations.
- *
- * @author Marc Vaudel
- * @author Harald Barsnes
- */
-public class PeptideShaker {
-
-    /**
-     * The experiment conducted.
-     */
-    private MsExperiment experiment;
-    /**
-     * The sample analyzed.
-     */
-    private Sample sample;
-    /**
-     * The replicate number.
-     */
-    private int replicateNumber;
-    /**
-     * The validator which will take care of the matches validation
-     */
-    private MatchesValidator matchesValidator;
-    /**
-     * The PTM scorer responsible for scoring PTM localization.
-     */
-    private PtmScorer ptmScorer;
-    /**
-     * The id importer will import and process the identifications.
-     */
-    private FileImporter fileImporter = null;
-    /**
-     * The sequence factory.
-     */
-    private SequenceFactory sequenceFactory = SequenceFactory.getInstance();
-    /**
-     * User preferences file.
-     */
-    private static String USER_PREFERENCES_FILE = System.getProperty("user.home") + "/.peptideshaker/userpreferences.cpf"; // @TODO: should not default to user.home!
-    /**
-     * Default PeptideShaker modifications.
-     */
-    public static final String PEPTIDESHAKER_CONFIGURATION_FILE = "PeptideShaker_configuration.txt";
-    /**
-     * The location of the folder used for the database.
-     */
-    private static String DATABASE_DIRECTORY = "matches";
-    /**
-     * Folder where the data files are stored by default. Should be the same as
-     * in SearchGUI.
-     */
-    public static String DATA_DIRECTORY = "data";
-    /**
-     * The parent directory of the serialization directory. An empty string if
-     * not set.
-     */
-    private static String SERIALIZATION_PARENT_DIRECTORY = "resources";
-    /**
-     * The compomics PTM factory.
-     */
-    private PTMFactory ptmFactory = PTMFactory.getInstance();
-    /**
-     * Metrics to be picked when loading the identification.
-     */
-    private Metrics metrics = new Metrics();
-    /**
-     * The gene maps.
-     */
-    private GeneMaps geneMaps = new GeneMaps();
-    /**
-     * An identification features generator which will compute figures on the
-     * identification matches and keep some of them in memory.
-     */
-    private IdentificationFeaturesGenerator identificationFeaturesGenerator;
-    /**
-     * A cache where the objects will be saved.
-     */
-    private ObjectsCache objectsCache;
-    /**
-     * List of warnings collected while working on the data.
-     */
-    private HashMap<String, FeedBack> warnings = new HashMap<String, FeedBack>();
-    /**
-     * If true, a warning will be displayed when encountering memory issues.
-     */
-    private boolean memoryWarning = true;
-    /**
-     * Object used to monitor the duration of the project creation.
-     */
-    private Duration projectCreationDuration;
-
-    /**
-     * Empty constructor for instantiation purposes.
-     */
-    private PeptideShaker() {
-    }
-
-    /**
-     * Constructor without mass specification. Calculation will be done on new
-     * maps which will be retrieved as compomics utilities parameters.
-     *
-     * @param experiment the experiment conducted
-     * @param sample the sample analyzed
-     * @param replicateNumber the replicate number
-     */
-    public PeptideShaker(MsExperiment experiment, Sample sample, int replicateNumber) {
-        this.experiment = experiment;
-        this.sample = sample;
-        this.replicateNumber = replicateNumber;
-        PsmSpecificMap psmMap = new PsmSpecificMap();
-        PeptideSpecificMap peptideMap = new PeptideSpecificMap();
-        ProteinMap proteinMap = new ProteinMap();
-        matchesValidator = new MatchesValidator(psmMap, peptideMap, proteinMap);
-        PsmPTMMap psmPTMMap = new PsmPTMMap();
-        ptmScorer = new PtmScorer(psmPTMMap);
-    }
-
-    /**
-     * Constructor with map specifications.
-     *
-     * @param experiment the experiment conducted
-     * @param sample the sample analyzed
-     * @param replicateNumber the replicate number
-     * @param psMaps the peptide shaker maps
-     */
-    public PeptideShaker(MsExperiment experiment, Sample sample, int replicateNumber, PSMaps psMaps) {
-        this.experiment = experiment;
-        this.sample = sample;
-        this.replicateNumber = replicateNumber;
-        matchesValidator = new MatchesValidator(psMaps.getPsmSpecificMap(), psMaps.getPeptideSpecificMap(), psMaps.getProteinMap());
-        ptmScorer = new PtmScorer(psMaps.getPsmPTMMap());
-    }
-
-    /**
-     * Method used to import identification from identification result files.
-     *
-     * @param waitingHandler the handler displaying feedback to the user
-     * @param idFiles the files to import
-     * @param spectrumFiles the corresponding spectra (can be empty: spectra
-     * will not be loaded)
-     * @param identificationParameters identification parameters
-     * @param projectDetails the project details
-     * @param processingPreferences the initial processing preferences
-     * @param spectrumCountingPreferences the spectrum counting preferences
-     * @param backgroundThread boolean indicating whether the import should be
-     * done in a background thread (GUI mode) or in the current thread (command
-     * line mode).
-     */
-    public void importFiles(WaitingHandler waitingHandler, ArrayList<File> idFiles, ArrayList<File> spectrumFiles,
-            IdentificationParameters identificationParameters, ProjectDetails projectDetails,
-            ProcessingPreferences processingPreferences, SpectrumCountingPreferences spectrumCountingPreferences, boolean backgroundThread) {
-
-        projectCreationDuration = new Duration();
-        projectCreationDuration.start();
-
-        waitingHandler.appendReport("Import process for " + experiment.getReference() + " (Sample: " + sample.getReference() + ", Replicate: " + replicateNumber + ")", true, true);
-        waitingHandler.appendReportEndLine();
-
-        objectsCache = new ObjectsCache();
-        objectsCache.setAutomatedMemoryManagement(true);
-
-        ProteomicAnalysis analysis = experiment.getAnalysisSet(sample).getProteomicAnalysis(replicateNumber);
-        analysis.addIdentificationResults(IdentificationMethod.MS2_IDENTIFICATION, new Ms2Identification(getIdentificationReference()));
-
-        fileImporter = new FileImporter(this, waitingHandler, analysis, identificationParameters, metrics);
-        fileImporter.importFiles(idFiles, spectrumFiles, processingPreferences, spectrumCountingPreferences, projectDetails, backgroundThread);
-    }
-
-    /**
-     * Returns the object cache.
-     *
-     * @return the object cache
-     */
-    public ObjectsCache getCache() {
-        return objectsCache;
-    }
-
-    /**
-     * Returns the reference identifying the identification under process.
-     *
-     * @return a String identifying the identification under process
-     */
-    public String getIdentificationReference() {
-        return Identification.getDefaultReference(experiment.getReference(), sample.getReference(), replicateNumber);
-    }
-
-    /**
-     * This method processes the identifications and fills the PeptideShaker
-     * maps.
-     *
-     * @param inputMap the input map
-     * @param proteinCount map of proteins found several times with the number
-     * of times they appeared as first hit
-     * @param waitingHandler the handler displaying feedback to the user
-     * @param exceptionHandler handler for exceptions
-     * @param identificationParameters the identification parameters
-     * @param processingPreferences the processing preferences
-     * @param spectrumCountingPreferences the spectrum counting preferences
-     * @param projectDetails the project details
-     *
-     * @throws Exception exception thrown whenever an error occurred while
-     * loading the identification files
-     */
-    public void processIdentifications(InputMap inputMap, HashMap<String, Integer> proteinCount, WaitingHandler waitingHandler,
-            ExceptionHandler exceptionHandler, IdentificationParameters identificationParameters,
-            ProcessingPreferences processingPreferences, SpectrumCountingPreferences spectrumCountingPreferences, ProjectDetails projectDetails)
-            throws Exception {
-
-        Identification identification = experiment.getAnalysisSet(sample).getProteomicAnalysis(replicateNumber).getIdentification(IdentificationMethod.MS2_IDENTIFICATION);
-        identificationFeaturesGenerator = new IdentificationFeaturesGenerator(identification, identificationParameters, metrics, spectrumCountingPreferences);
-
-        if (!objectsCache.memoryCheck() && memoryWarning) {
-            waitingHandler.appendReport("PeptideShaker is encountering memory issues! See http://compomics.github.io/projects/peptide-shaker.html for help.", true, true);
-            waitingHandler.appendReport("You can edit the memory given to the tool via the \"Edit\" > \"Java Settings\" menu.", true, true);
-            waitingHandler.appendReport("See http://compomics.github.io/projects/peptide-shaker.html for help.", true, true);
-            memoryWarning = false;
-        }
-        if (waitingHandler.isRunCanceled()) {
-            return;
-        }
-
-        PsmScoringPreferences psmScoringPreferences = identificationParameters.getPsmScoringPreferences();
-
-        ArrayList<Integer> usedAlgorithms = projectDetails.getIdentificationAlgorithms();
-        if (psmScoringPreferences.isScoringNeeded(usedAlgorithms)) {
-
-            PsmScorer psmScorer = new PsmScorer();
-
-            waitingHandler.appendReport("Estimating PSM scores.", true, true);
-            psmScorer.estimateIntermediateScores(identification, inputMap, processingPreferences, identificationParameters, waitingHandler, exceptionHandler);
-
-            if (psmScoringPreferences.isTargetDecoyNeededForPsmScoring(usedAlgorithms)) {
-                if (sequenceFactory.concatenatedTargetDecoy()) {
-                    waitingHandler.appendReport("Estimating intermediate scores probabilities.", true, true);
-                    psmScorer.estimateIntermediateScoreProbabilities(identification, inputMap, processingPreferences, waitingHandler);
-                } else {
-                    waitingHandler.appendReport("No decoy sequences found. Impossible to estimate intermediate scores probabilities.", true, true);
-                }
-            }
-
-            waitingHandler.appendReport("Scoring PSMs.", true, true);
-            psmScorer.scorePsms(identification, inputMap, processingPreferences, identificationParameters, waitingHandler);
-        }
-
-        if (sequenceFactory.concatenatedTargetDecoy()) {
-            waitingHandler.appendReport("Computing assumptions probabilities.", true, true);
-        } else {
-            waitingHandler.appendReport("Importing assumptions scores.", true, true);
-        }
-        inputMap.estimateProbabilities(waitingHandler);
-        waitingHandler.increasePrimaryProgressCounter();
-        if (waitingHandler.isRunCanceled()) {
-            return;
-        }
-
-        if (sequenceFactory.concatenatedTargetDecoy()) {
-            waitingHandler.appendReport("Saving assumptions probabilities.", true, true);
-        } else {
-            waitingHandler.appendReport("No decoy sequences found. Impossible to estimate assumptions probabilities.", true, true);
-        }
-        attachAssumptionsProbabilities(inputMap, identificationParameters.getSequenceMatchingPreferences(), waitingHandler);
-        waitingHandler.increasePrimaryProgressCounter();
-        if (waitingHandler.isRunCanceled()) {
-            return;
-        }
-
-        waitingHandler.appendReport("Selecting best peptide per spectrum.", true, true);
-        BestMatchSelection bestMatchSelection = new BestMatchSelection(identification, proteinCount, matchesValidator, metrics);
-        bestMatchSelection.selectBestHitAndFillPsmMap(inputMap, waitingHandler, identificationParameters);
-        IdMatchValidationPreferences idMatchValidationPreferences = identificationParameters.getIdValidationPreferences();
-        if (idMatchValidationPreferences.getMergeSmallSubgroups()) {
-            matchesValidator.getPsmMap().clean(idMatchValidationPreferences.getDefaultPsmFDR() / 100);
-        }
-        waitingHandler.increasePrimaryProgressCounter();
-        if (waitingHandler.isRunCanceled()) {
-            return;
-        }
-        if (MemoryConsumptionStatus.memoryUsed() > 0.9) {
-            metrics.clearSpectrumKeys();
-        }
-
-        if (sequenceFactory.concatenatedTargetDecoy()) {
-            waitingHandler.appendReport("Computing PSM probabilities.", true, true);
-        } else {
-            waitingHandler.appendReport("No decoy sequences found. Impossible to estimate PSM probabilities.", true, true);
-        }
-        matchesValidator.getPsmMap().estimateProbabilities(waitingHandler);
-        if (waitingHandler.isRunCanceled()) {
-            return;
-        }
-
-        String report = "Scoring PTMs in PSMs (D-score";
-        PTMScoringPreferences ptmScoringPreferences = identificationParameters.getPtmScoringPreferences();
-        if (ptmScoringPreferences.isProbabilitsticScoreCalculation()) {
-            report += " and " + ptmScoringPreferences.getSelectedProbabilisticScore().getName();
-        }
-        report += ")";
-        waitingHandler.appendReport(report, true, true);
-        ptmScorer.scorePsmPtms(identification, waitingHandler, exceptionHandler, identificationParameters, metrics, processingPreferences);
-        waitingHandler.increasePrimaryProgressCounter();
-        if (waitingHandler.isRunCanceled()) {
-            return;
-        }
-        if (MemoryConsumptionStatus.memoryUsed() > 0.9) {
-            metrics.clearSpectrumKeys();
-        }
-
-        if (ptmScoringPreferences.isEstimateFlr()) {
-            waitingHandler.appendReport("Thresholding PTM localizations.", true, true);
-            PsmPTMMap psmPTMMap = ptmScorer.getPsmPTMMap();
-            if (idMatchValidationPreferences.getMergeSmallSubgroups()) {
-                psmPTMMap.clean(ptmScoringPreferences.getFlrThreshold() / 100);
-            }
-            psmPTMMap.estimateProbabilities(waitingHandler);
-            ptmScorer.computeLocalizationStatistics(waitingHandler, ptmScoringPreferences.getFlrThreshold());
-        }
-        waitingHandler.increasePrimaryProgressCounter();
-        if (waitingHandler.isRunCanceled()) {
-            return;
-        }
-
-        if (ptmScoringPreferences.getAlignNonConfidentPTMs()) {
-            waitingHandler.appendReport("Resolving peptide inference issues.", true, true);
-            ptmScorer.peptideInference(identification, identificationParameters, waitingHandler);
-            waitingHandler.increasePrimaryProgressCounter();
-            if (waitingHandler.isRunCanceled()) {
-                return;
-            }
-        }
-
-        if (MemoryConsumptionStatus.memoryUsed() > 0.9) {
-            metrics.clearSpectrumKeys();
-        }
-        waitingHandler.appendReport("Saving probabilities, building peptides and proteins.", true, true);
-        attachSpectrumProbabilitiesAndBuildPeptidesAndProteins(identificationParameters.getSequenceMatchingPreferences(), waitingHandler); // @TODO: this is very slow if memory is full!!
-        waitingHandler.increasePrimaryProgressCounter();
-        if (waitingHandler.isRunCanceled()) {
-            return;
-        }
-
-        ProteinInference proteinInference = new ProteinInference();
-        if (identificationParameters.getProteinInferencePreferences().getSimplifyGroups()) {
-            waitingHandler.appendReport("Simplifying protein groups.", true, true);
-            proteinInference.removeRedundantGroups(identification, identificationParameters, identificationFeaturesGenerator, waitingHandler);
-            waitingHandler.increasePrimaryProgressCounter();
-            if (waitingHandler.isRunCanceled()) {
-                return;
-            }
-        }
-
-        waitingHandler.appendReport("Generating peptide map.", true, true);
-        matchesValidator.fillPeptideMaps(identification, metrics, waitingHandler, identificationParameters);
-        if (idMatchValidationPreferences.getMergeSmallSubgroups()) {
-            matchesValidator.getPeptideMap().clean(identificationParameters.getIdValidationPreferences().getDefaultPeptideFDR() / 100);
-        }
-        if (waitingHandler.isRunCanceled()) {
-            return;
-        }
-
-        if (sequenceFactory.concatenatedTargetDecoy()) {
-            waitingHandler.appendReport("Computing peptide probabilities.", true, true);
-        } else {
-            waitingHandler.appendReport("No decoy sequences found. Impossible to estimate peptide probabilities.", true, true);
-        }
-        matchesValidator.getPeptideMap().estimateProbabilities(waitingHandler);
-        if (waitingHandler.isRunCanceled()) {
-            return;
-        }
-
-        waitingHandler.appendReport("Saving peptide probabilities.", true, true);
-        matchesValidator.attachPeptideProbabilities(identification, waitingHandler);
-        waitingHandler.increasePrimaryProgressCounter();
-        if (waitingHandler.isRunCanceled()) {
-            return;
-        }
-
-        waitingHandler.appendReport("Generating protein map.", true, true);
-        matchesValidator.fillProteinMap(identification, waitingHandler);
-        waitingHandler.increasePrimaryProgressCounter();
-        if (waitingHandler.isRunCanceled()) {
-            return;
-        }
-
-        waitingHandler.appendReport("Resolving protein inference issues, inferring peptide and protein PI status.", true, true); // could be slow
-        proteinInference.retainBestScoringGroups(identification, metrics, matchesValidator.getProteinMap(), identificationParameters, identificationFeaturesGenerator, waitingHandler);
-        waitingHandler.increasePrimaryProgressCounter();
-        if (waitingHandler.isRunCanceled()) {
-            return;
-        }
-
-        if (sequenceFactory.concatenatedTargetDecoy()) {
-            waitingHandler.appendReport("Correcting protein probabilities.", true, true);
-        } else {
-            waitingHandler.appendReport("No decoy sequences found. Impossible to estimate protein probabilities.", true, true);
-        }
-        matchesValidator.getProteinMap().estimateProbabilities(waitingHandler);
-        if (waitingHandler.isRunCanceled()) {
-            return;
-        }
-
-        waitingHandler.appendReport("Saving protein probabilities.", true, true);
-        matchesValidator.attachProteinProbabilities(identification, metrics, waitingHandler, identificationParameters.getFractionSettings());
-        waitingHandler.increasePrimaryProgressCounter();
-        if (waitingHandler.isRunCanceled()) {
-            return;
-        }
-
-        if (sequenceFactory.concatenatedTargetDecoy()) {
-            if (idMatchValidationPreferences.getDefaultPsmFDR() == 1
-                    && idMatchValidationPreferences.getDefaultPeptideFDR() == 1
-                    && idMatchValidationPreferences.getDefaultProteinFDR() == 1) {
-                waitingHandler.appendReport("Validating identifications at 1% FDR, quality control of matches.", true, true);
-            } else {
-                waitingHandler.appendReport("Validating identifications, quality control of matches.", true, true);
-            }
-        } else {
-            waitingHandler.appendReport("No decoy sequences found. Impossible to estimate FDRs.", true, true);
-        }
-        matchesValidator.validateIdentifications(identification, metrics, geneMaps, waitingHandler, exceptionHandler, identificationParameters, identificationFeaturesGenerator, inputMap, spectrumCountingPreferences, processingPreferences);
-        waitingHandler.increasePrimaryProgressCounter();
-        metrics.clearSpectrumKeys();
-        if (waitingHandler.isRunCanceled()) {
-            return;
-        }
-
-        waitingHandler.appendReport("Scoring PTMs in peptides.", true, true);
-        ptmScorer.scorePeptidePtms(identification, waitingHandler, identificationParameters);
-        waitingHandler.increasePrimaryProgressCounter();
-        if (waitingHandler.isRunCanceled()) {
-            return;
-        }
-
-        waitingHandler.appendReport("Scoring PTMs in proteins.", true, true);
-        ptmScorer.scoreProteinPtms(identification, metrics, waitingHandler, identificationParameters, identificationFeaturesGenerator);
-        waitingHandler.increasePrimaryProgressCounter();
-        if (waitingHandler.isRunCanceled()) {
-            return;
-        }
-
-        projectCreationDuration.end();
-        report = "Identification processing completed (" + projectCreationDuration.toString() + ").";
-
-        // get the detailed report
-        ArrayList<Integer> suspiciousInput = inputMap.suspiciousInput(identificationParameters.getIdValidationPreferences().getDefaultPsmFDR() / 100);
-        //ArrayList<String> suspiciousPsms = matchesValidator.getPsmMap().suspiciousInput(); // @TODO: what happend to this one..?
-        ArrayList<String> suspiciousPeptides = matchesValidator.getPeptideMap().suspiciousInput(identificationParameters.getIdValidationPreferences().getDefaultPeptideFDR() / 100);
-        boolean suspiciousProteins = matchesValidator.getProteinMap().suspicousInput(identificationParameters.getIdValidationPreferences().getDefaultProteinFDR() / 100);
-
-        if (suspiciousInput.size() > 0
-                //|| suspiciousPsms.size() > 0 // @TODO: re-add!
-                || suspiciousPeptides.size() > 0
-                || suspiciousProteins) {
-
-            String detailedReport = "";
-
-            boolean firstLine = true;
-
-            for (int searchEngine : suspiciousInput) {
-                if (firstLine) {
-                    firstLine = false;
-                } else {
-                    detailedReport += ", ";
-                }
-                detailedReport += Advocate.getAdvocate(searchEngine).getName();
-            }
-
-            if (suspiciousInput.size() > 0) {
-                detailedReport += " identifications.<br>";
-            }
-
-//            firstLine = true;
-//
-//            if (psmMap.getKeys().size() == 1) { // @TODO: re-add!
-//                detailedReport += "PSMs.<br>";
-//            } else {
-//                for (String fraction : suspiciousPsms) {
-//                    if (firstLine) {
-//                        firstLine = false;
-//                    } else {
-//                        detailedReport += ", ";
-//                    }
-//                    detailedReport += fraction;
-//                }
-//                if (suspiciousPsms.size() > 0) {
-//                    detailedReport += " charged PSMs.<br>";
-//                }
-//            }
-            if (matchesValidator.getPeptideMap().getKeys().size() == 1) {
-                detailedReport += "Peptides.<br>";
-            } else {
-                firstLine = true;
-                for (String fraction : suspiciousPeptides) {
-                    if (firstLine) {
-                        firstLine = false;
-                    } else {
-                        detailedReport += "<br>";
-                    }
-                    detailedReport += PeptideSpecificMap.getKeyName(identificationParameters.getSearchParameters().getPtmSettings(), fraction);
-                    if (suspiciousPeptides.size() > 0) {
-                        detailedReport += " peptides.<br>";
-                    }
-                }
-            }
-
-            if (suspiciousProteins) {
-                detailedReport += "Proteins.<br>";
-            }
-
-            if (detailedReport.length() > 0) {
-                detailedReport = "The following identification classes resulted in non robust statistical estimators, the confidence estimation and validation will be inaccurate for these matches:<br><br>"
-                        + detailedReport
-                        + "<br>You can inspect this in the <i>Validation</i> tab.";
-                //addWarning(new FeedBack(FeedBack.FeedBackType.WARNING, "Non robust statistical estimations", new ArrayList<String>(), detailedReport)); // @TODO: re-add later
-            }
-        }
-
-        waitingHandler.appendReport(report, true, true);
-        waitingHandler.appendReportEndLine();
-        waitingHandler.appendReportEndLine();
-        identification.addUrParam(new PSMaps(matchesValidator.getPsmMap(), matchesValidator.getPeptideMap(), matchesValidator.getProteinMap(), inputMap, ptmScorer.getPsmPTMMap()));
-        waitingHandler.setRunFinished();
-    }
-
-    /**
-     * Processes the identifications if a change occurred in the PSM map.
-     *
-     * @param identification the identification object containing the
-     * identification matches
-     * @param waitingHandler the waiting handler
-     * @param processingPreferences the processing preferences
-     * @param shotgunProtocol information on the protocol
-     * @param identificationParameters the identification parameters
-     *
-     * @throws Exception exception thrown whenever it is attempted to attach
-     * more than one identification per search engine per spectrum
-     */
-    public void spectrumMapChanged(Identification identification, WaitingHandler waitingHandler, ProcessingPreferences processingPreferences,
-            ShotgunProtocol shotgunProtocol, IdentificationParameters identificationParameters) throws Exception {
-        PeptideSpecificMap peptideMap = new PeptideSpecificMap();
-        ProteinMap proteinMap = new ProteinMap();
-        matchesValidator.setPeptideMap(peptideMap);
-        matchesValidator.setProteinMap(proteinMap);
-        attachSpectrumProbabilitiesAndBuildPeptidesAndProteins(identificationParameters.getSequenceMatchingPreferences(), waitingHandler);
-        matchesValidator.fillPeptideMaps(identification, metrics, waitingHandler, identificationParameters);
-        peptideMap.clean(identificationParameters.getIdValidationPreferences().getDefaultPeptideFDR() / 100);
-        peptideMap.estimateProbabilities(waitingHandler);
-        matchesValidator.attachPeptideProbabilities(identification, waitingHandler);
-        matchesValidator.fillProteinMap(identification, waitingHandler);
-        proteinMap.estimateProbabilities(waitingHandler);
-        matchesValidator.attachProteinProbabilities(identification, metrics, waitingHandler, identificationParameters.getFractionSettings());
-        ProteinInference proteinInference = new ProteinInference();
-        proteinInference.retainBestScoringGroups(identification, metrics, proteinMap, identificationParameters, identificationFeaturesGenerator, waitingHandler);
-    }
-
-    /**
-     * Processes the identifications if a change occurred in the peptide map.
-     *
-     * @param identification the identification object containing the
-     * identification matches
-     * @param waitingHandler the waiting handler
-     * @param identificationParameters the identification parameters
-     *
-     * @throws Exception exception thrown whenever it is attempted to attach
-     * more than one identification per search engine per spectrum
-     */
-    public void peptideMapChanged(Identification identification, WaitingHandler waitingHandler,
-            IdentificationParameters identificationParameters) throws Exception {
-        ProteinMap proteinMap = new ProteinMap();
-        matchesValidator.setProteinMap(proteinMap);
-        matchesValidator.attachPeptideProbabilities(identification, waitingHandler);
-        matchesValidator.fillProteinMap(identification, waitingHandler);
-        proteinMap.estimateProbabilities(waitingHandler);
-        matchesValidator.attachProteinProbabilities(identification, metrics, waitingHandler, identificationParameters.getFractionSettings());
-        ProteinInference proteinInference = new ProteinInference();
-        proteinInference.retainBestScoringGroups(identification, metrics, proteinMap, identificationParameters, identificationFeaturesGenerator, waitingHandler);
-    }
-
-    /**
-     * Processes the identifications if a change occurred in the protein map.
-     *
-     * @param waitingHandler the waiting handler
-     * @param fractionSettings the fraction settings
-     *
-     * @throws SQLException thrown if an SQLException occurs
-     * @throws IOException thrown if an IOException occurs
-     * @throws ClassNotFoundException thrown if a ClassNotFoundException occurs
-     * @throws InterruptedException thrown if an InterruptedException occurs
-     */
-    public void proteinMapChanged(WaitingHandler waitingHandler, FractionSettings fractionSettings) throws SQLException, IOException, ClassNotFoundException, InterruptedException {
-        Identification identification = experiment.getAnalysisSet(sample).getProteomicAnalysis(replicateNumber).getIdentification(IdentificationMethod.MS2_IDENTIFICATION);
-        matchesValidator.attachProteinProbabilities(identification, metrics, waitingHandler, fractionSettings);
-    }
-
-    /**
-     * Attaches the spectrum posterior error probabilities to the peptide
-     * assumptions.
-     *
-     * @param inputMap map of the input scores
-     * @param sequenceMatchingPreferences the sequence matching preferences
-     * @param waitingHandler the handler displaying feedback to the user
-     */
-    private void attachAssumptionsProbabilities(InputMap inputMap, SequenceMatchingPreferences sequenceMatchingPreferences, WaitingHandler waitingHandler) throws Exception {
-
-        Identification identification = experiment.getAnalysisSet(sample).getProteomicAnalysis(replicateNumber).getIdentification(IdentificationMethod.MS2_IDENTIFICATION);
-
-        if (waitingHandler != null) {
-            waitingHandler.setSecondaryProgressCounterIndeterminate(false);
-            waitingHandler.setMaxSecondaryProgressCounter(identification.getSpectrumIdentificationSize());
-        }
-
-        for (String spectrumFileName : identification.getSpectrumFiles()) {
-
-            PsmIterator psmIterator = identification.getPsmIterator(spectrumFileName, null, true, waitingHandler);
-            SpectrumMatch spectrumMatch;
-
-            while ((spectrumMatch = psmIterator.next()) != null) {
-
-                String spectrumKey = spectrumMatch.getKey();
-                HashMap<Integer, HashMap<Double, ArrayList<SpectrumIdentificationAssumption>>> assumptionsMap = identification.getAssumptions(spectrumKey);
-
-                HashMap<Double, ArrayList<PSParameter>> pepToParameterMap = new HashMap<Double, ArrayList<PSParameter>>();
-
-                for (int searchEngine : assumptionsMap.keySet()) {
-
-                    HashMap<Double, ArrayList<SpectrumIdentificationAssumption>> seMapping = assumptionsMap.get(searchEngine);
-                    ArrayList<Double> eValues = new ArrayList<Double>(seMapping.keySet());
-                    Collections.sort(eValues);
-                    double previousP = 0;
-                    ArrayList<PSParameter> previousAssumptionsParameters = new ArrayList<PSParameter>();
-                    SpectrumIdentificationAssumption previousAssumption = null;
-
-                    for (double eValue : eValues) {
-
-                        for (SpectrumIdentificationAssumption assumption : seMapping.get(eValue)) {
-                            PSParameter psParameter = new PSParameter();
-                            psParameter = (PSParameter) assumption.getUrParam(psParameter);
-                            if (psParameter == null) {
-                                psParameter = new PSParameter();
-                            }
-
-                            if (sequenceFactory.concatenatedTargetDecoy()) {
-
-                                double newP = inputMap.getProbability(searchEngine, eValue);
-                                double pep = previousP;
-
-                                if (newP > previousP) {
-                                    pep = newP;
-                                    previousP = newP;
-                                }
-
-                                psParameter.setSearchEngineProbability(pep);
-
-                                ArrayList<PSParameter> pSParameters = pepToParameterMap.get(pep);
-                                if (pSParameters == null) {
-                                    pSParameters = new ArrayList<PSParameter>(1);
-                                    pepToParameterMap.put(pep, pSParameters);
-                                }
-                                pSParameters.add(psParameter);
-
-                                if (previousAssumption != null) {
-                                    boolean same = false;
-                                    if ((assumption instanceof PeptideAssumption) && (previousAssumption instanceof PeptideAssumption)) {
-                                        Peptide newPeptide = ((PeptideAssumption) assumption).getPeptide();
-                                        Peptide previousPeptide = ((PeptideAssumption) previousAssumption).getPeptide();
-                                        if (newPeptide.isSameSequenceAndModificationStatus(previousPeptide, sequenceMatchingPreferences)) {
-                                            same = true;
-                                        }
-                                    } else if ((assumption instanceof TagAssumption) && (previousAssumption instanceof TagAssumption)) {
-                                        Tag newTag = ((TagAssumption) assumption).getTag();
-                                        Tag previousTag = ((TagAssumption) previousAssumption).getTag();
-                                        if (newTag.isSameSequenceAndModificationStatusAs(previousTag, sequenceMatchingPreferences)) {
-                                            same = true;
-                                        }
-                                    }
-
-                                    if (!same) {
-                                        for (PSParameter previousParameter : previousAssumptionsParameters) {
-                                            double deltaPEP = pep - previousParameter.getSearchEngineProbability();
-                                            previousParameter.setAlgorithmDeltaPEP(deltaPEP);
-                                        }
-                                        previousAssumptionsParameters.clear();
-                                    }
-                                }
-                                previousAssumption = assumption;
-                                previousAssumptionsParameters.add(psParameter);
-
-                            } else {
-                                psParameter.setSearchEngineProbability(1.0);
-                            }
-
-                            assumption.addUrParam(psParameter);
-                        }
-                    }
-
-                    for (PSParameter previousParameter : previousAssumptionsParameters) {
-                        double deltaPEP = 1 - previousParameter.getSearchEngineProbability();
-                        previousParameter.setAlgorithmDeltaPEP(deltaPEP);
-                    }
-                }
-
-                // Compute the delta pep score accross all search engines
-                Double previousPEP = null;
-                ArrayList<PSParameter> previousParameters = new ArrayList<PSParameter>();
-                ArrayList<Double> peps = new ArrayList<Double>(pepToParameterMap.keySet());
-                Collections.sort(peps);
-                for (double pep : peps) {
-                    if (previousPEP != null) {
-                        for (PSParameter previousParameter : previousParameters) {
-                            double delta = pep - previousPEP;
-                            previousParameter.setDeltaPEP(delta);
-                        }
-                    }
-                    previousParameters = pepToParameterMap.get(pep);
-                    previousPEP = pep;
-                }
-                for (PSParameter previousParameter : previousParameters) {
-                    double delta = 1 - previousParameter.getSearchEngineProbability();
-                    previousParameter.setDeltaPEP(delta);
-                }
-
-                identification.updateAssumptions(spectrumKey, assumptionsMap);
-
-                if (waitingHandler != null) {
-                    waitingHandler.increaseSecondaryProgressCounter();
-                    if (waitingHandler.isRunCanceled()) {
-                        return;
-                    }
-                }
-            }
-        }
-
-        if (waitingHandler != null) {
-            waitingHandler.setSecondaryProgressCounterIndeterminate(true);
-        }
-    }
-
-    /**
-     * Attaches the spectrum posterior error probabilities to the spectrum
-     * matches.
-     *
-     * @param sequenceMatchingPreferences the sequence matching preferences
-     * @param waitingHandler the handler displaying feedback to the user
-     */
-    private void attachSpectrumProbabilitiesAndBuildPeptidesAndProteins(SequenceMatchingPreferences sequenceMatchingPreferences, WaitingHandler waitingHandler)
-            throws SQLException, IOException, ClassNotFoundException, IllegalArgumentException, Exception {
-
-        waitingHandler.setWaitingText("Attaching Spectrum Probabilities - Building Peptides and Proteins. Please Wait...");
-
-        Identification identification = experiment.getAnalysisSet(sample).getProteomicAnalysis(replicateNumber).getIdentification(IdentificationMethod.MS2_IDENTIFICATION);
-
-        waitingHandler.setSecondaryProgressCounterIndeterminate(false);
-        waitingHandler.setMaxSecondaryProgressCounter(identification.getSpectrumIdentificationSize());
-
-        PSParameter psParameter = new PSParameter();
-        ArrayList<UrParameter> parameters = new ArrayList<UrParameter>(1);
-        parameters.add(psParameter);
-
-        for (String spectrumFileName : identification.getSpectrumFiles()) {
-
-            PsmIterator psmIterator = identification.getPsmIterator(spectrumFileName, parameters, false, waitingHandler);
-            SpectrumMatch spectrumMatch;
-
-            while ((spectrumMatch = psmIterator.next()) != null) {
-
-                String spectrumKey = spectrumMatch.getKey();
-                psParameter = (PSParameter) identification.getSpectrumMatchParameter(spectrumKey, psParameter);
-
-                if (sequenceFactory.concatenatedTargetDecoy()) {
-                    Integer charge = new Integer(psParameter.getSpecificMapKey());
-                    String fileName = Spectrum.getSpectrumFile(spectrumKey);
-                    psParameter.setPsmProbability(matchesValidator.getPsmMap().getProbability(fileName, charge, psParameter.getPsmProbabilityScore()));
-                } else {
-                    psParameter.setPsmProbability(1.0);
-                }
-
-                identification.updateSpectrumMatchParameter(spectrumKey, psParameter);
-                identification.buildPeptidesAndProteins(spectrumKey, sequenceMatchingPreferences);
-
-                waitingHandler.increaseSecondaryProgressCounter();
-                if (waitingHandler.isRunCanceled()) {
-                    return;
-                }
-            }
-        }
-
-        waitingHandler.setSecondaryProgressCounterIndeterminate(true);
-    }
-
-    /**
-     * Returns the metrics picked-up while loading the files.
-     *
-     * @return the metrics picked-up while loading the files
-     */
-    public Metrics getMetrics() {
-        return metrics;
-    }
-
-    /**
-     * Returns the gene maps.
-     *
-     * @return the gene maps
-     */
-    public GeneMaps getGeneMaps() {
-        return geneMaps;
-    }
-
-    /**
-     * Sets the gene maps.
-     *
-     * @param geneMaps the new gene maps
-     */
-    public void setGeneMaps(GeneMaps geneMaps) {
-        this.geneMaps = geneMaps;
-    }
-
-    /**
-     * Returns the identification features generator used when loading the
-     * files.
-     *
-     * @return the identification features generator used when loading the files
-     */
-    public IdentificationFeaturesGenerator getIdentificationFeaturesGenerator() {
-        return identificationFeaturesGenerator;
-    }
-
-    /**
-     * Adds a warning to the feedback list. If a feedback with the same title is
-     * already loaded it will be ignored.
-     *
-     * @param feedback the feedback
-     */
-    public void addWarning(FeedBack feedback) {
-        warnings.put(feedback.getTitle(), feedback);
-    }
-
-    /**
-     * Returns the warnings.
-     *
-     * @return the warnings
-     */
-    public HashMap<String, FeedBack> getWarnings() {
-        return warnings;
-    }
-
-    /**
-     * Verifies that the modifications backed-up in the search parameters are
-     * loaded and returns an error message if one was already loaded, null
-     * otherwise.
-     *
-     * @param searchParameters the search parameters to load
-     * @return an error message if one was already loaded, null otherwise
-     */
-    public static String loadModifications(SearchParameters searchParameters) {
-        String error = null;
-        ArrayList<String> toCheck = PTMFactory.getInstance().loadBackedUpModifications(searchParameters, true);
-        if (!toCheck.isEmpty()) {
-            error = "The definition of the following PTM(s) seems to have changed and were overwritten:\n";
-            for (int i = 0; i < toCheck.size(); i++) {
-                if (i > 0) {
-                    if (i < toCheck.size() - 1) {
-                        error += ", ";
-                    } else {
-                        error += " and ";
-                    }
-                }
-                error += toCheck.get(i);
-            }
-            error += ".\nPlease verify the definition of the PTM(s) in the modifications editor.";
-        }
-        return error;
-    }
-
-    /**
-     * Returns the file used for user preferences storage.
-     *
-     * @return the file used for user preferences storage
-     */
-    public static String getUserPreferencesFile() {
-        return USER_PREFERENCES_FILE;
-    }
-
-    /**
-     * Returns the folder used for user preferences storage.
-     *
-     * @return the folder used for user preferences storage
-     */
-    public static String getUserPreferencesFolder() {
-        File tempFile = new File(getUserPreferencesFile());
-        return tempFile.getParent();
-    }
-
-    /**
-     * Sets the file used for user preferences storage.
-     *
-     * @param userPreferencesFolder the folder used for user preferences storage
-     */
-    public static void setUserPreferencesFolder(String userPreferencesFolder) {
-        File tempFile = new File(userPreferencesFolder, "userpreferences.cpf");
-        PeptideShaker.USER_PREFERENCES_FILE = tempFile.getAbsolutePath();
-    }
-
-    /**
-     * Returns the directory used to store the identification matches.
-     *
-     * @return the directory used to store the identification matches
-     */
-    public static String getMatchesDirectorySubPath() {
-        return DATABASE_DIRECTORY;
-    }
-
-    /**
-     * Returns the matches directory parent. An empty string if not set. Can be
-     * a relative path.
-     *
-     * @return the matches directory parent
-     */
-    public static String getMatchesDirectoryParent() {
-        return SERIALIZATION_PARENT_DIRECTORY;
-    }
-
-    /**
-     * Returns the matches directory parent. An empty string if not set.
-     *
-     * @return the matches directory parent
-     */
-    public static File getMatchesDirectoryParentFile() {
-        String matchesParentDirectory = PeptideShaker.getMatchesDirectoryParent();
-        if (matchesParentDirectory.equals("resources")) {
-            return new File(getJarFilePath(), matchesParentDirectory);
-        } else {
-            return new File(matchesParentDirectory);
-        }
-    }
-
-    /**
-     * Sets the matches directory parent.
-     *
-     * @param matchesDirectoryParent the matches directory parent
-     * @throws IOException thrown of an exception occurs
-     */
-    public static void setMatchesDirectoryParent(String matchesDirectoryParent) throws IOException {
-        PeptideShaker.SERIALIZATION_PARENT_DIRECTORY = matchesDirectoryParent;
-        File serializationFolder = new File(matchesDirectoryParent, PeptideShaker.getMatchesDirectorySubPath());
-        if (!serializationFolder.exists()) {
-            serializationFolder.mkdirs();
-            if (!serializationFolder.exists()) {
-                throw new IOException("Impossible to create folder " + serializationFolder.getAbsolutePath() + ".");
-            }
-        }
-    }
-
-    /**
-     * Returns the path to the matches folder according to the user path
-     * settings.
-     *
-     * @return the path to the match folder according to the user path settings
-     */
-    public static File getMatchesFolder() {
-        return new File(getMatchesDirectoryParentFile(), PeptideShaker.getMatchesDirectorySubPath());
-    }
-
-    /**
-     * Instantiates the spectrum, sequence, and PTM factories with caches
-     * adapted to the memory available as set in the user preferences.
-     *
-     * @param utilitiesUserPreferences the user preferences
-     */
-    public static void instantiateFacories(UtilitiesUserPreferences utilitiesUserPreferences) {
-        int nSequences;
-        int nSpectra;
-        if (utilitiesUserPreferences.getMemoryPreference() > 32000) {
-            nSequences = 100000000;
-            nSpectra = 100000000;
-        } else if (utilitiesUserPreferences.getMemoryPreference() > 16000) {
-            nSequences = 50000000;
-            nSpectra = 50000000;
-        } else if (utilitiesUserPreferences.getMemoryPreference() > 8000) {
-            nSequences = 10000000;
-            nSpectra = 10000000;
-        } else if (utilitiesUserPreferences.getMemoryPreference() > 4000) {
-            nSequences = 10000000;
-            nSpectra = 5000000;
-        } else {
-            nSequences = 1000000;
-            nSpectra = 1000000;
-        }
-        EnzymeFactory.getInstance();
-        PTMFactory.getInstance();
-        SequenceFactory.getInstance(nSequences);
-        SpectrumFactory.getInstance(nSpectra);
-    }
-
-    /**
-     * Retrieves the version number set in the pom file.
-     *
-     * @return the version number of PeptideShaker
-     */
-    public static String getVersion() {
-
-        java.util.Properties p = new java.util.Properties();
-
-        try {
-            InputStream is = (new PeptideShaker()).getClass().getClassLoader().getResourceAsStream("peptide-shaker.properties");
-            p.load(is);
-        } catch (IOException e) {
-            e.printStackTrace();
-        }
-
-        return p.getProperty("peptide-shaker.version");
-    }
-
-    /**
-     * Retrieves the version number set in the pom file.
-     *
-     * @return the version number of PeptideShaker
-     */
-    public static String getJarFilePath() {
-        return CompomicsWrapper.getJarFilePath((new PeptideShaker()).getClass().getResource("PeptideShaker.class").getPath(), "PeptideShaker");
-    }
-
-    /**
-     * Returns the configuration file.
-     *
-     * @return the configuration file
-     */
-    public static ConfigurationFile getConfigurationFile() {
-        File folder = new File(getJarFilePath() + File.separator + "resources" + File.separator + "conf" + File.separator); // @TODO: make this more generic?
-        File file = new File(folder, PEPTIDESHAKER_CONFIGURATION_FILE);
-        return new ConfigurationFile(file);
-    }
-}
->>>>>>> 8ff432d0
+}